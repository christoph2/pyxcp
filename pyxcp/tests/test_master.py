--- conflicted
+++ resolved
@@ -172,14 +172,7 @@
 
         with Master(transport.Eth('localhost', loglevel="DEBUG")) as xm:
             data = [0xCA, 0xFE, 0xBA, 0xBE]
-<<<<<<< HEAD
-            xm.downloadMax(data)
-
-=======
-            #print("testDownloadMax: {} {}".format(len(data), data))
             xm.downloadMax(*data)
-
-        tr.close()
 
         """
             [0x05, 0x00, 0x00, 0x00, 0xee, 0xca, 0xfe, 0xba, 0xbe]))
@@ -188,7 +181,6 @@
 E   Actual call:    send(b'\x02\x00\x00\x00\xee\xca\xfe\xba\xbe')
         """
 
->>>>>>> e700fb5f
         mock_socket.return_value.send.assert_called_with(bytes(
             [0x05, 0x00, 0x00, 0x00, 0xee, 0xca, 0xfe, 0xba, 0xbe]))
 
