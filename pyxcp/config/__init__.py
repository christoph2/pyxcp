--- conflicted
+++ resolved
@@ -1,1264 +1,1257 @@
-#!/usr/bin/env python
-import io
-import json
-import logging
-import sys
-import typing
-from pathlib import Path
-
-import can
-import toml
-from rich.logging import RichHandler
-from rich.prompt import Confirm
-from traitlets import (
-    Any,
-    Bool,
-    Callable,
-    Dict,
-    Enum,
-    Float,
-    HasTraits,
-    Integer,
-    List,
-    TraitError,
-    Unicode,
-    Union,
-)
-from traitlets.config import Application, Configurable, Instance, default
-from traitlets.config.loader import Config
-
-from pyxcp.config import legacy
-
-
-class CanBase:
-    has_fd = False
-    has_bitrate = True
-    has_data_bitrate = False
-    has_poll_interval = False
-    has_receive_own_messages = False
-    has_timing = False
-
-    OPTIONAL_BASE_PARAMS = (
-        "has_fd",
-        "has_bitrate",
-        "has_data_bitrate",
-        "has_poll_interval",
-        "has_receive_own_messages",
-        "has_timing",
-    )
-
-    CAN_PARAM_MAP = {
-        "sjw_abr": None,
-        "tseg1_abr": None,
-        "tseg2_abr": None,
-        "sjw_dbr": None,
-        "tseg1_dbr": None,
-        "tseg2_dbr": None,
-    }
-
-
-class CanAlystii(Configurable, CanBase):
-    """CANalyst-II is a USB to CAN Analyzer device produced by Chuangxin Technology."""
-
-    interface_name = "canalystii"
-
-    has_timing = True
-
-    device = Integer(default_value=None, allow_none=True, help="""Optional USB device number.""").tag(config=True)
-    rx_queue_size = Integer(
-        default_value=None,
-        allow_none=True,
-        help="""If set, software received message queue can only grow to this many
-messages (for all channels) before older messages are dropped """,
-    ).tag(config=True)
-
-
-class CanTact(Configurable, CanBase):
-    """Interface for CANtact devices from Linklayer Labs"""
-
-    interface_name = "cantact"
-
-    has_poll_interval = True
-    has_timing = True
-
-    monitor = Bool(default_value=False, allow_none=True, help="""If true, operate in listen-only monitoring mode""").tag(
-        config=True
-    )
-
-
-class Etas(Configurable, CanBase):
-    """ETAS"""
-
-    interface_name = "etas"
-
-    has_fd = True
-    has_data_bitrate = True
-    has_receive_own_messages = True
-
-
-class Gs_Usb(Configurable, CanBase):
-    """Geschwister Schneider USB/CAN devices and candleLight USB CAN interfaces."""
-
-    interface_name = "gs_usb"
-
-    index = Integer(
-        default_value=None,
-        allow_none=True,
-        help="""device number if using automatic scan, starting from 0.
-If specified, bus/address shall not be provided.""",
-    ).tag(config=True)
-    bus = Integer(default_value=None, allow_none=True, help="""number of the bus that the device is connected to""").tag(
-        config=True
-    )
-    address = Integer(default_value=None, allow_none=True, help="""address of the device on the bus it is connected to""").tag(
-        config=True
-    )
-
-
-class Neovi(Configurable, CanBase):
-    """Intrepid Control Systems (ICS) neoVI interfaces."""
-
-    interface_name = "neovi"
-
-    has_fd = True
-    has_data_bitrate = True
-    has_receive_own_messages = True
-
-    use_system_timestamp = Bool(
-        default_value=None, allow_none=True, help="Use system timestamp for can messages instead of the hardware timestamp"
-    ).tag(config=True)
-    serial = Unicode(
-        default_value=None, allow_none=True, help="Serial to connect (optional, will use the first found if not supplied)"
-    ).tag(config=True)
-    override_library_name = Unicode(
-        default_value=None, allow_none=True, help="Absolute path or relative path to the library including filename."
-    ).tag(config=True)
-
-
-class IsCan(Configurable, CanBase):
-    """Interface for isCAN from Thorsis Technologies GmbH, former ifak system GmbH."""
-
-    interface_name = "iscan"
-
-    has_poll_interval = True
-
-
-class Ixxat(Configurable, CanBase):
-    """IXXAT Virtual Communication Interface"""
-
-    interface_name = "ixxat"
-
-    has_fd = True
-    has_data_bitrate = True
-    has_receive_own_messages = True
-
-    unique_hardware_id = Integer(
-        default_value=None,
-        allow_none=True,
-        help="""UniqueHardwareId to connect (optional, will use the first found if not supplied)""",
-    ).tag(config=True)
-    extended = Bool(default_value=None, allow_none=True, help="""Enables the capability to use extended IDs.""").tag(config=True)
-    rx_fifo_size = Integer(default_value=None, allow_none=True, help="""Receive fifo size""").tag(config=True)
-    tx_fifo_size = Integer(default_value=None, allow_none=True, help="""Transmit fifo size""").tag(config=True)
-    ssp_dbr = Integer(
-        default_value=None,
-        allow_none=True,
-        help="Secondary sample point (data). Only takes effect with fd and bitrate switch enabled.",
-    ).tag(config=True)
-
-    CAN_PARAM_MAP = {
-        "sjw_abr": "sjw_abr",
-        "tseg1_abr": "tseg1_abr",
-        "tseg2_abr": "tseg2_abr",
-        "sjw_dbr": "sjw_dbr",
-        "tseg1_dbr": "tseg1_dbr",
-        "tseg2_dbr": "tseg2_dbr",
-    }
-
-
-class Kvaser(Configurable, CanBase):
-    """Kvaser's CANLib"""
-
-    interface_name = "kvaser"
-
-    has_fd = True
-    has_data_bitrate = True
-    has_receive_own_messages = True
-
-    CAN_PARAM_MAP = {
-        "sjw_abr": "sjw",
-        "tseg1_abr": "tseg1",
-        "tseg2_abr": "tseg2",
-    }
-
-    accept_virtual = Bool(default_value=None, allow_none=True, help="If virtual channels should be accepted.").tag(config=True)
-    no_samp = Enum(
-        values=[1, 3],
-        default_value=None,
-        allow_none=True,
-        help="""Either 1 or 3. Some CAN controllers can also sample each bit three times.
-In this case, the bit will be sampled three quanta in a row,
-with the last sample being taken in the edge between TSEG1 and TSEG2.
-Three samples should only be used for relatively slow baudrates""",
-    ).tag(config=True)
-    driver_mode = Bool(default_value=None, allow_none=True, help="Silent or normal.").tag(config=True)
-    single_handle = Bool(
-        default_value=None,
-        allow_none=True,
-        help="""Use one Kvaser CANLIB bus handle for both reading and writing.
-This can be set if reading and/or writing is done from one thread. """,
-    ).tag(config=True)
-
-
-class NeouSys(Configurable, CanBase):
-    """Neousys CAN Interface"""
-
-    interface_name = "neousys"
-
-    device = Integer(default_value=None, allow_none=True, help="Device number").tag(config=True)
-
-
-class NiCan(Configurable, CanBase):
-    """National Instruments NI-CAN"""
-
-    interface_name = "nican"
-
-    log_errors = Bool(
-        default_value=None,
-        allow_none=True,
-        help="""If True, communication errors will appear as CAN messages with
-``is_error_frame`` set to True and ``arbitration_id`` will identify
-the error. """,
-    ).tag(config=True)
-
-
-class NixNet(Configurable, CanBase):
-    """National Instruments NI-XNET"""
-
-    interface_name = "nixnet"
-
-    has_poll_interval = True
-    has_receive_own_messages = True
-    has_timing = True
-    has_fd = True
-
-    CAN_PARAM_MAP = {
-        "data_bitrate": "fd_bitrate",
-    }
-
-    can_termination = Bool(default_value=None, allow_none=True, help="Enable bus termination.")
-
-
-class PCan(Configurable, CanBase):
-    """PCAN Basic API"""
-
-    interface_name = "pcan"
-
-    has_fd = True
-    has_timing = True
-
-    CAN_PARAM_MAP = {
-        "sjw_abr": "nom_sjw",
-        "tseg1_abr": "nom_tseg1",
-        "tseg2_abr": "nom_tseg2",
-        "sjw_dbr": "data_sjw",
-        "tseg1_dbr": "data_tseg1",
-        "tseg2_dbr": "data_tseg2",
-    }
-
-    device_id = Integer(
-        default_value=None,
-        allow_none=True,
-        help="""Select the PCAN interface based on its ID. The device ID is a 8/32bit
-value that can be configured for each PCAN device. If you set the
-device_id parameter, it takes precedence over the channel parameter.
-The constructor searches all connected interfaces and initializes the
-first one that matches the parameter value. If no device is found,
-an exception is raised.""",
-    ).tag(config=True)
-    state = Instance(klass=can.BusState, default_value=None, allow_none=True, help="BusState of the channel.").tag(config=True)
-
-    f_clock = Enum(
-        values=[20000000, 24000000, 30000000, 40000000, 60000000, 80000000],
-        default_value=None,
-        allow_none=True,
-        help="""Ignored if not using CAN-FD.
-Pass either f_clock or f_clock_mhz.""",
-    ).tag(config=True)
-    f_clock_mhz = Enum(
-        values=[20, 24, 30, 40, 60, 80],
-        default_value=None,
-        allow_none=True,
-        help="""Ignored if not using CAN-FD.
-Pass either f_clock or f_clock_mhz. """,
-    ).tag(config=True)
-
-    nom_brp = Integer(
-        min=1,
-        max=1024,
-        default_value=None,
-        allow_none=True,
-        help="""Clock prescaler for nominal time quantum.
-Ignored if not using CAN-FD.""",
-    ).tag(config=True)
-    data_brp = Integer(
-        min=1,
-        max=1024,
-        default_value=None,
-        allow_none=True,
-        help="""Clock prescaler for fast data time quantum.
-Ignored if not using CAN-FD.""",
-    ).tag(config=True)
-
-    auto_reset = Bool(
-        default_value=None,
-        allow_none=True,
-        help="""Enable automatic recovery in bus off scenario.
-Resetting the driver takes ~500ms during which
-it will not be responsive.""",
-    ).tag(config=True)
-
-
-class Robotell(Configurable, CanBase):
-    """Interface for Chinese Robotell compatible interfaces"""
-
-    interface_name = "robotell"
-
-    ttyBaudrate = Integer(
-        default_value=None,
-        allow_none=True,
-        help="""baudrate of underlying serial or usb device
-(Ignored if set via the `channel` parameter, e.g. COM7@11500).""",
-    ).tag(config=True)
-    rtscts = Bool(default_value=None, allow_none=True, help="turn hardware handshake (RTS/CTS) on and off.").tag(config=True)
-
-
-class SeeedStudio(Configurable, CanBase):
-    """Seeed USB-Can analyzer interface."""
-
-    interface_name = "seeedstudio"
-
-    timeout = Float(default_value=None, allow_none=True, help="Timeout for the serial device in seconds.").tag(config=True)
-    baudrate = Integer(default_value=None, allow_none=True, help="Baud rate of the serial device in bit/s.").tag(config=True)
-    frame_type = Enum(
-        values=["STD", "EXT"], default_value=None, allow_none=True, help="To select standard or extended messages."
-    ).tag(config=True)
-    operation_mode = Enum(
-        values=["normal", "loopback", "silent", "loopback_and_silent"], default_value=None, allow_none=True, help=""" """
-    ).tag(config=True)
-
-
-class Serial(Configurable, CanBase):
-    """A text based interface."""
-
-    interface_name = "serial"
-
-    has_bitrate = False
-
-    rtscts = Bool(default_value=None, allow_none=True, help="turn hardware handshake (RTS/CTS) on and off.").tag(config=True)
-    timeout = Float(default_value=None, allow_none=True, help="Timeout for the serial device in seconds.").tag(config=True)
-    baudrate = Integer(default_value=None, allow_none=True, help="Baud rate of the serial device in bit/s.").tag(config=True)
-
-
-class SlCan(Configurable, CanBase):
-    """CAN over Serial / SLCAN."""
-
-    interface_name = "slcan"
-
-    has_poll_interval = True
-
-    ttyBaudrate = Integer(default_value=None, allow_none=True, help="Baud rate of the serial device in bit/s.").tag(config=True)
-    rtscts = Bool(default_value=None, allow_none=True, help="turn hardware handshake (RTS/CTS) on and off.").tag(config=True)
-    timeout = Float(default_value=None, allow_none=True, help="Timeout for the serial device in seconds.").tag(config=True)
-    btr = Integer(default_value=None, allow_none=True, help="BTR register value to set custom can speed.").tag(config=True)
-    sleep_after_open = Float(
-        default_value=None, allow_none=True, help="Time to wait in seconds after opening serial connection."
-    ).tag(config=True)
-
-
-class SocketCan(Configurable, CanBase):
-    """Linux SocketCAN."""
-
-    interface_name = "socketcan"
-
-    has_fd = True
-    has_bitrate = False
-    has_receive_own_messages = True
-
-    local_loopback = Bool(
-        default_value=None,
-        allow_none=True,
-        help="""If local loopback should be enabled on this bus.
-Please note that local loopback does not mean that messages sent
-on a socket will be readable on the same socket, they will only
-be readable on other open sockets on the same machine. More info
-can be read on the socketcan documentation:
-See https://www.kernel.org/doc/html/latest/networking/can.html#socketcan-local-loopback1""",
-    ).tag(config=True)
-
-
-class SocketCanD(Configurable, CanBase):
-    """Network-to-CAN bridge as a Linux damon."""
-
-    interface_name = "socketcand"
-
-    has_bitrate = False
-
-    host = Unicode(default_value=None, allow_none=True, help=""" """).tag(config=True)
-    port = Integer(default_value=None, allow_none=True, help=""" """).tag(config=True)
-
-
-class Systec(Configurable, CanBase):
-    """SYSTEC interface"""
-
-    interface_name = "systec"
-
-    has_receive_own_messages = True
-
-    state = Instance(klass=can.BusState, default_value=None, allow_none=True, help="BusState of the channel.").tag(config=True)
-    device_number = Integer(min=0, max=254, default_value=None, allow_none=True, help="The device number of the USB-CAN.").tag(
-        config=True
-    )
-    rx_buffer_entries = Integer(
-        default_value=None, allow_none=True, help="The maximum number of entries in the receive buffer."
-    ).tag(config=True)
-    tx_buffer_entries = Integer(
-        default_value=None, allow_none=True, help="The maximum number of entries in the transmit buffer."
-    ).tag(config=True)
-
-
-class Udp_Multicast(Configurable, CanBase):
-    """A virtual interface for CAN communications between multiple processes using UDP over Multicast IP."""
-
-    interface_name = "udp_multicast"
-
-    has_fd = True
-    has_bitrate = False
-    has_receive_own_messages = True
-
-    port = Integer(default_value=None, allow_none=True, help="The IP port to read from and write to.").tag(config=True)
-    hop_limit = Integer(default_value=None, allow_none=True, help="The hop limit in IPv6 or in IPv4 the time to live (TTL).").tag(
-        config=True
-    )
-
-
-class Usb2Can(Configurable, CanBase):
-    """Interface to a USB2CAN Bus."""
-
-    interface_name = "usb2can"
-
-    flags = Integer(
-        default_value=None, allow_none=True, help="Flags to directly pass to open function of the usb2can abstraction layer."
-    ).tag(config=True)
-    dll = Unicode(default_value=None, allow_none=True, help="Path to the DLL with the CANAL API to load.").tag(config=True)
-    serial = Unicode(default_value=None, allow_none=True, help="Alias for `channel` that is provided for legacy reasons.").tag(
-        config=True
-    )
-
-
-class Vector(Configurable, CanBase):
-    """Vector Informatik CAN interfaces."""
-
-    interface_name = "vector"
-
-    has_fd = True
-    has_data_bitrate = True
-    has_poll_interval = True
-    has_receive_own_messages = True
-    has_timing = True
-
-    CAN_PARAM_MAP = {
-        "sjw_abr": "sjw_abr",
-        "tseg1_abr": "tseg1_abr",
-        "tseg2_abr": "tseg2_abr",
-        "sjw_dbr": "sjw_dbr",
-        "tseg1_dbr": "tseg1_dbr",
-        "tseg2_dbr": "tseg2_dbr",
-    }
-
-    serial = Integer(
-        default_value=None,
-        allow_none=True,
-        help="""Serial number of the hardware to be used.
-If set, the channel parameter refers to the channels ONLY on the specified hardware.
-If set, the `app_name` does not have to be previously defined in
-*Vector Hardware Config*.""",
-    ).tag(config=True)
-    rx_queue_size = Integer(
-        min=16, max=32768, default_value=None, allow_none=True, help="Number of messages in receive queue (power of 2)."
-    ).tag(config=True)
-    app_name = Unicode(default_value=None, allow_none=True, help="Name of application in *Vector Hardware Config*.").tag(
-        config=True
-    )
-
-
-class CanCustom(Configurable, CanBase):
-    """Generic custom CAN interface.
-
-    Enable basic CanBase options so user-provided python-can backends can
-    consume common parameters like bitrate, fd, data_bitrate, poll_interval,
-    receive_own_messages, and optional timing.
-    """
-
-    interface_name = "custom"
-
-    # Allow usage of the basic options from CanBase for custom backends
-    has_fd = True
-    has_data_bitrate = True
-    has_poll_interval = True
-    has_receive_own_messages = True
-    has_timing = True
-
-
-class Virtual(Configurable, CanBase):
-    """ """
-
-    interface_name = "virtual"
-
-    has_bitrate = False
-    has_receive_own_messages = True
-
-    rx_queue_size = Integer(
-        default_value=None,
-        allow_none=True,
-        help="""The size of the reception queue. The reception
-queue stores messages until they are read. If the queue reaches
-its capacity, it will start dropping the oldest messages to make
-room for new ones. If set to 0, the queue has an infinite capacity.
-Be aware that this can cause memory leaks if messages are read
-with a lower frequency than they arrive on the bus. """,
-    ).tag(config=True)
-    preserve_timestamps = Bool(
-        default_value=None,
-        allow_none=True,
-        help="""If set to True, messages transmitted via
-will keep the timestamp set in the
-:class:`~can.Message` instance. Otherwise, the timestamp value
-will be replaced with the current system time.""",
-    ).tag(config=True)
-
-
-CAN_INTERFACE_MAP = {
-    "canalystii": CanAlystii,
-    "cantact": CanTact,
-    "etas": Etas,
-    "gs_usb": Gs_Usb,
-    "iscan": IsCan,
-    "ixxat": Ixxat,
-    "kvaser": Kvaser,
-    "neousys": NeouSys,
-    "neovi": Neovi,
-    "nican": NiCan,
-    "nixnet": NixNet,
-    "pcan": PCan,
-    "robotell": Robotell,
-    "seeedstudio": SeeedStudio,
-    "serial": Serial,
-    "slcan": SlCan,
-    "socketcan": SocketCan,
-    "socketcand": SocketCanD,
-    "systec": Systec,
-    "udp_multicast": Udp_Multicast,
-    "usb2can": Usb2Can,
-    "vector": Vector,
-    "virtual": Virtual,
-    "custom": CanCustom,
-}
-
-
-class Can(Configurable):
-    VALID_INTERFACES = set(can.interfaces.VALID_INTERFACES)
-    VALID_INTERFACES.add("custom")
-
-    interface = Enum(
-        values=VALID_INTERFACES, default_value=None, allow_none=True, help="CAN interface supported by python-can"
-    ).tag(config=True)
-    channel = Any(
-        default_value=None, allow_none=True, help="Channel identification. Expected type and value is backend dependent."
-    ).tag(config=True)
-    max_dlc_required = Bool(False, help="Master to slave frames always to have DLC = MAX_DLC = 8").tag(config=True)
-    # max_can_fd_dlc = Integer(64, help="").tag(config=True)
-    padding_value = Integer(0, help="Fill value, if max_dlc_required == True and DLC < MAX_DLC").tag(config=True)
-    use_default_listener = Bool(True, help="").tag(config=True)
-    can_id_master = Integer(allow_none=False, help="CAN-ID master -> slave (Bit31= 1: extended identifier)").tag(
-        config=True
-    )  # CMD and STIM packets
-    can_id_slave = Integer(allow_none=True, help="CAN-ID slave -> master (Bit31= 1: extended identifier)").tag(
-        config=True
-    )  # RES, ERR, EV, SERV and DAQ packets.
-    can_id_broadcast = Integer(
-        default_value=None, allow_none=True, help="Auto detection CAN-ID (Bit31= 1: extended identifier)"
-    ).tag(config=True)
-    daq_identifier = List(trait=Integer(), default_value=[], allow_none=True, help="One CAN identifier per DAQ-list.").tag(
-        config=True
-    )
-    bitrate = Integer(250000, help="CAN bitrate in bits/s (arbitration phase, if CAN FD).").tag(config=True)
-    receive_own_messages = Bool(False, help="Enable self-reception of sent messages.").tag(config=True)
-    poll_interval = Float(default_value=None, allow_none=True, help="Poll interval in seconds when reading messages.").tag(
-        config=True
-    )
-    fd = Bool(False, help="If CAN-FD frames should be supported.").tag(config=True)
-    data_bitrate = Integer(default_value=None, allow_none=True, help="Which bitrate to use for data phase in CAN FD.").tag(
-        config=True
-    )
-    sjw_abr = Integer(
-        default_value=None, allow_none=True, help="Bus timing value sample jump width (arbitration, SJW if CAN classic)."
-    ).tag(config=True)
-    tseg1_abr = Integer(
-        default_value=None, allow_none=True, help="Bus timing value tseg1 (arbitration, TSEG1 if CAN classic)."
-    ).tag(config=True)
-    tseg2_abr = Integer(
-        default_value=None, allow_none=True, help="Bus timing value tseg2 (arbitration, TSEG2, if CAN classic)"
-    ).tag(config=True)
-    sjw_dbr = Integer(default_value=None, allow_none=True, help="Bus timing value sample jump width (data).").tag(config=True)
-    tseg1_dbr = Integer(default_value=None, allow_none=True, help="Bus timing value tseg1 (data).").tag(config=True)
-    tseg2_dbr = Integer(default_value=None, allow_none=True, help="Bus timing value tseg2 (data).").tag(config=True)
-    timing = Union(
-        trait_types=[Instance(klass=can.BitTiming), Instance(klass=can.BitTimingFd)],
-        default_value=None,
-        allow_none=True,
-        help="""Custom bit timing settings.
-(.s https://github.com/hardbyte/python-can/blob/develop/can/bit_timing.py)
-If this parameter is provided, it takes precedence over all other
-timing-related parameters.
-    """,
-    ).tag(config=True)
-
-    classes = List(
-        [
-            CanAlystii,
-            CanCustom,
-            CanTact,
-            Etas,
-            Gs_Usb,
-            Neovi,
-            IsCan,
-            Ixxat,
-            Kvaser,
-            NeouSys,
-            NiCan,
-            NixNet,
-            PCan,
-            Robotell,
-            SeeedStudio,
-            Serial,
-            SlCan,
-            SocketCan,
-            SocketCanD,
-            Systec,
-            Udp_Multicast,
-            Usb2Can,
-            Vector,
-            Virtual,
-        ]
-    )
-
-    def __init__(self, **kws):
-        super().__init__(**kws)
-
-        if self.parent.layer == "CAN":
-            if self.interface is None or self.interface not in self.VALID_INTERFACES:
-                raise TraitError(
-                    f"CAN interface must be one of {sorted(list(self.VALID_INTERFACES))} not the"
-                    " {type(self.interface).__name__} {self.interface}."
-                )
-        self.canalystii = CanAlystii(config=self.config, parent=self)
-        self.cancustom = CanCustom(config=self.config, parent=self)
-        self.cantact = CanTact(config=self.config, parent=self)
-        self.etas = Etas(config=self.config, parent=self)
-        self.gs_usb = Gs_Usb(config=self.config, parent=self)
-        self.neovi = Neovi(config=self.config, parent=self)
-        self.iscan = IsCan(config=self.config, parent=self)
-        self.ixxat = Ixxat(config=self.config, parent=self)
-        self.kvaser = Kvaser(config=self.config, parent=self)
-        self.neousys = NeouSys(config=self.config, parent=self)
-        self.nican = NiCan(config=self.config, parent=self)
-        self.nixnet = NixNet(config=self.config, parent=self)
-        self.pcan = PCan(config=self.config, parent=self)
-        self.robotell = Robotell(config=self.config, parent=self)
-        self.seeedstudio = SeeedStudio(config=self.config, parent=self)
-        self.serial = Serial(config=self.config, parent=self)
-        self.slcan = SlCan(config=self.config, parent=self)
-        self.socketcan = SocketCan(config=self.config, parent=self)
-        self.socketcand = SocketCanD(config=self.config, parent=self)
-        self.systec = Systec(config=self.config, parent=self)
-        self.udp_multicast = Udp_Multicast(config=self.config, parent=self)
-        self.usb2can = Usb2Can(config=self.config, parent=self)
-        self.vector = Vector(config=self.config, parent=self)
-        self.virtual = Virtual(config=self.config, parent=self)
-
-
-class Eth(Configurable):
-    """Ethernet."""
-
-    host = Unicode("localhost", help="Hostname or IP address of XCP slave.").tag(config=True)
-    port = Integer(5555, help="TCP/UDP port to connect.").tag(config=True)
-    protocol = Enum(values=["TCP", "UDP"], default_value="UDP", help="").tag(config=True)
-    ipv6 = Bool(False, help="Use IPv6 if `True` else IPv4.").tag(config=True)
-    tcp_nodelay = Bool(False, help="*** Expert option *** -- Disable Nagle's algorithm if `True`.").tag(config=True)
-    bind_to_address = Unicode(default_value=None, allow_none=True, help="Bind to specific local address.").tag(config=True)
-    bind_to_port = Integer(default_value=None, allow_none=True, help="Bind to specific local port.").tag(config=True)
-
-
-class SxI(Configurable):
-    """SCI and SPI connections."""
-
-    port = Unicode("COM1", help="Name of communication interface.").tag(config=True)
-    bitrate = Integer(38400, help="Connection bitrate").tag(config=True)
-    bytesize = Enum(values=[5, 6, 7, 8], default_value=8, help="Size of byte.").tag(config=True)
-    parity = Enum(values=["N", "E", "O", "M", "S"], default_value="N", help="Paritybit calculation.").tag(config=True)
-    stopbits = Enum(values=[1, 1.5, 2], default_value=1, help="Number of stopbits.").tag(config=True)
-    mode = Enum(
-        values=[
-            "ASYNCH_FULL_DUPLEX_MODE",
-            "SYNCH_FULL_DUPLEX_MODE_BYTE",
-            "SYNCH_FULL_DUPLEX_MODE_WORD",
-            "SYNCH_FULL_DUPLEX_MODE_DWORD",
-            "SYNCH_MASTER_SLAVE_MODE_BYTE",
-            "SYNCH_MASTER_SLAVE_MODE_WORD",
-            "SYNCH_MASTER_SLAVE_MODE_DWORD",
-        ],
-        default_value="ASYNCH_FULL_DUPLEX_MODE",
-        help="Asynchronous (SCI) or synchronous (SPI) communication mode.",
-    ).tag(config=True)
-    header_format = Enum(
-        values=[
-            "HEADER_LEN_BYTE",
-            "HEADER_LEN_CTR_BYTE",
-            "HEADER_LEN_FILL_BYTE",
-            "HEADER_LEN_WORD",
-            "HEADER_LEN_CTR_WORD",
-            "HEADER_LEN_FILL_WORD",
-        ],
-        default_value="HEADER_LEN_CTR_WORD",
-        help="""XCPonSxI header format.
-Number of bytes:
-
-                            LEN CTR FILL
-______________________________________________________________
-HEADER_LEN_BYTE         |   1   X   X
-HEADER_LEN_CTR_BYTE     |   1   1   X
-HEADER_LEN_FILL_BYTE    |   1   X   1
-HEADER_LEN_WORD         |   2   X   X
-HEADER_LEN_CTR_WORD     |   2   2   X
-HEADER_LEN_FILL_WORD    |   2   X   2
-""",
-    ).tag(config=True)
-    tail_format = Enum(
-        values=["NO_CHECKSUM", "CHECKSUM_BYTE", "CHECKSUM_WORD"], default_value="NO_CHECKSUM", help="XCPonSxI tail format."
-    ).tag(config=True)
-    framing = Bool(False, help="Enable SCI framing mechanism (ESC chars).").tag(config=True)
-    esc_sync = Integer(0x01, min=0, max=255, help="SCI framing protocol character SYNC.").tag(config=True)
-    esc_esc = Integer(0x00, min=0, max=255, help="SCI framing protocol character ESC.").tag(config=True)
-
-
-class Usb(Configurable):
-    """Universal Serial Bus connections."""
-
-    serial_number = Unicode("", help="Device serial number.").tag(config=True)
-    configuration_number = Integer(1, help="USB configuration number.").tag(config=True)
-    interface_number = Integer(2, help="USB interface number.").tag(config=True)
-    vendor_id = Integer(0, help="USB vendor ID.").tag(config=True)
-    product_id = Integer(0, help="USB product ID.").tag(config=True)
-    library = Unicode("", help="Absolute path to USB shared library.").tag(config=True)
-    header_format = Enum(
-        values=[
-            "HEADER_LEN_BYTE",
-            "HEADER_LEN_CTR_BYTE",
-            "HEADER_LEN_FILL_BYTE",
-            "HEADER_LEN_WORD",
-            "HEADER_LEN_CTR_WORD",
-            "HEADER_LEN_FILL_WORD",
-        ],
-        default_value="HEADER_LEN_CTR_WORD",
-        help="",
-    ).tag(config=True)
-    in_ep_number = Integer(1, help="Ingoing USB reply endpoint number (IN-EP for RES/ERR, DAQ, and EV/SERV).").tag(config=True)
-    in_ep_transfer_type = Enum(
-        values=["BULK_TRANSFER", "INTERRUPT_TRANSFER"], default_value="BULK_TRANSFER", help="Ingoing: Supported USB transfer types."
-    ).tag(config=True)
-    in_ep_max_packet_size = Integer(512, help="Ingoing: Maximum packet size of endpoint in bytes.").tag(config=True)
-    in_ep_polling_interval = Integer(0, help="Ingoing: Polling interval of endpoint.").tag(config=True)
-    in_ep_message_packing = Enum(
-        values=["MESSAGE_PACKING_SINGLE", "MESSAGE_PACKING_MULTIPLE", "MESSAGE_PACKING_STREAMING"],
-        default_value="MESSAGE_PACKING_SINGLE",
-        help="Ingoing: Packing of XCP Messages.",
-    ).tag(config=True)
-    in_ep_alignment = Enum(
-        values=["ALIGNMENT_8_BIT", "ALIGNMENT_16_BIT", "ALIGNMENT_32_BIT", "ALIGNMENT_64_BIT"],
-        default_value="ALIGNMENT_8_BIT",
-        help="Ingoing: Alignment border.",
-    ).tag(config=True)
-    in_ep_recommended_host_bufsize = Integer(0, help="Ingoing: Recommended host buffer size.").tag(config=True)
-    out_ep_number = Integer(0, help="Outgoing USB command endpoint number (OUT-EP for CMD and STIM).").tag(config=True)
-    out_ep_transfer_type = Enum(
-        values=["BULK_TRANSFER", "INTERRUPT_TRANSFER"],
-        default_value="BULK_TRANSFER",
-        help="Outgoing: Supported USB transfer types.",
-    ).tag(config=True)
-    out_ep_max_packet_size = Integer(512, help="Outgoing: Maximum packet size of endpoint in bytes.").tag(config=True)
-    out_ep_polling_interval = Integer(0, help="Outgoing: Polling interval of endpoint.").tag(config=True)
-    out_ep_message_packing = Enum(
-        values=["MESSAGE_PACKING_SINGLE", "MESSAGE_PACKING_MULTIPLE", "MESSAGE_PACKING_STREAMING"],
-        default_value="MESSAGE_PACKING_SINGLE",
-        help="Outgoing: Packing of XCP Messages.",
-    ).tag(config=True)
-    out_ep_alignment = Enum(
-        values=["ALIGNMENT_8_BIT", "ALIGNMENT_16_BIT", "ALIGNMENT_32_BIT", "ALIGNMENT_64_BIT"],
-        default_value="ALIGNMENT_8_BIT",
-        help="Outgoing: Alignment border.",
-    ).tag(config=True)
-    out_ep_recommended_host_bufsize = Integer(0, help="Outgoing: Recommended host buffer size.").tag(config=True)
-
-
-class Transport(Configurable):
-    """ """
-
-    classes = List([Can, Eth, SxI, Usb])
-
-    layer = Enum(
-        values=["CAN", "ETH", "SXI", "USB"],
-        default_value=None,
-        allow_none=True,
-        help="Choose one of the supported XCP transport layers.",
-    ).tag(config=True)
-    create_daq_timestamps = Bool(True, help="Record time of frame reception or set timestamp to 0.").tag(config=True)
-    timeout = Float(
-        2.0,
-        help="""raise `XcpTimeoutError` after `timeout` seconds
-if there is no response to a command.""",
-    ).tag(config=True)
-    alignment = Enum(values=[1, 2, 4, 8], default_value=1).tag(config=True)
-
-    can = Instance(Can).tag(config=True)
-    eth = Instance(Eth).tag(config=True)
-    sxi = Instance(SxI).tag(config=True)
-    usb = Instance(Usb).tag(config=True)
-
-    def __init__(self, **kws):
-        super().__init__(**kws)
-        self.can = Can(config=self.config, parent=self)
-        self.eth = Eth(config=self.config, parent=self)
-        self.sxi = SxI(config=self.config, parent=self)
-        self.usb = Usb(config=self.config, parent=self)
-
-
-class CustomArgs(Configurable):
-    """Class to handle custom command-line arguments."""
-
-    def __init__(self, **kwargs):
-        super().__init__(**kwargs)
-        self._custom_args = {}
-
-    def add_argument(self, short_opt, long_opt="", dest="", help="", type=None, default=None, action=None):
-        """Add a custom argument dynamically.
-
-        This mimics the argparse.ArgumentParser.add_argument method.
-        """
-        if not dest and long_opt:
-            dest = long_opt.lstrip("-").replace("-", "_")
-
-        # Store the argument definition
-        self._custom_args[dest] = {
-            "short_opt": short_opt,
-            "long_opt": long_opt,
-            "help": help,
-            "type": type,
-            "default": default,
-            "action": action,
-            "value": default,
-        }
-
-        # Dynamically add a trait for this argument
-        trait_type = Any()
-        if type == bool or action == "store_true" or action == "store_false":
-            trait_type = Bool(default)
-        elif type == int:
-            trait_type = Integer(default)
-        elif type == float:
-            trait_type = Float(default)
-        elif type == str:
-            trait_type = Unicode(default)
-
-        # Add the trait to this instance
-        self.add_trait(dest, trait_type)
-        setattr(self, dest, default)
-
-    def update_from_options(self, options):
-        """Update trait values from parsed options."""
-        for option in options:
-            if option.dest and option.dest in self._custom_args:
-                if option.default is not None:
-                    setattr(self, option.dest, option.default)
-                    self._custom_args[option.dest]["value"] = option.default
-
-    def get_args(self):
-        """Return an object with all custom arguments as attributes."""
-
-        class Args:
-            pass
-
-        args = Args()
-        for name, arg_def in self._custom_args.items():
-            setattr(args, name, arg_def["value"])
-
-        return args
-
-
-class General(Configurable):
-    """ """
-
-    disable_error_handling = Bool(False, help="Disable XCP error-handler for performance reasons.").tag(config=True)
-    disconnect_response_optional = Bool(False, help="Ignore missing response on DISCONNECT request.").tag(config=True)
-    connect_retries = Integer(help="Number of CONNECT retries (None for infinite retries).", allow_none=True, default_value=3).tag(
-        config=True
-    )
-<<<<<<< HEAD
-    additional_module_path = List(
-        trait=Unicode(), default_value=[], allow_none=True, help="Extend search path for Python modules."
-    ).tag(config=True)
-=======
-    # Structured diagnostics dump options
-    diagnostics_on_failure = Bool(True, help="Append a structured diagnostics dump to timeout errors.").tag(config=True)
-    diagnostics_last_pdus = Integer(20, help="How many recent PDUs to include in diagnostics dump.").tag(config=True)
-
->>>>>>> 792b2b19
-    seed_n_key_dll = Unicode("", allow_none=False, help="Dynamic library used for slave resource unlocking.").tag(config=True)
-    seed_n_key_dll_same_bit_width = Bool(False, help="").tag(config=True)
-    custom_dll_loader = Unicode(allow_none=True, default_value=None, help="Use an custom seed and key DLL loader.").tag(config=True)
-    seed_n_key_function = Callable(
-        default_value=None,
-        allow_none=True,
-        help="""Python function used for slave resource unlocking.
-Could be used if seed-and-key algorithm is known instead of `seed_n_key_dll`.""",
-    ).tag(config=True)
-    stim_support = Bool(False, help="").tag(config=True)
-
-
-class ProfileCreate(Application):
-    description = "\nCreate a new profile"
-
-    dest_file = Unicode(default_value=None, allow_none=True, help="destination file name").tag(config=True)
-    aliases = Dict(  # type:ignore[assignment]
-        dict(
-            d="ProfileCreate.dest_file",
-            o="ProfileCreate.dest_file",
-        )
-    )
-
-    def start(self):
-        pyxcp = self.parent.parent
-        if self.dest_file:
-            dest = Path(self.dest_file)
-            if dest.exists():
-                if not Confirm.ask(f"Destination file [green]{dest.name!r}[/green] already exists. Do you want to overwrite it?"):
-                    print("Aborting...")
-                    self.exit(1)
-            with dest.open("w", encoding="latin1") as out_file:
-                pyxcp.generate_config_file(out_file)
-        else:
-            pyxcp.generate_config_file(sys.stdout)
-
-
-class ProfileConvert(Application):
-    description = "\nConvert legacy configuration file (.json/.toml) to new Python based format."
-
-    config_file = Unicode(help="Name of legacy config file (.json/.toml).", default_value=None, allow_none=False).tag(
-        config=True
-    )  # default_value="pyxcp_conf.py",
-
-    dest_file = Unicode(default_value=None, allow_none=True, help="destination file name").tag(config=True)
-
-    aliases = Dict(  # type:ignore[assignment]
-        dict(
-            c="ProfileConvert.config_file",
-            d="ProfileConvert.dest_file",
-            o="ProfileConvert.dest_file",
-        )
-    )
-
-    def start(self):
-        pyxcp = self.parent.parent
-        pyxcp._read_configuration(self.config_file, emit_warning=False)
-        if self.dest_file:
-            dest = Path(self.dest_file)
-            if dest.exists():
-                if not Confirm.ask(f"Destination file [green]{dest.name!r}[/green] already exists. Do you want to overwrite it?"):
-                    print("Aborting...")
-                    self.exit(1)
-            with dest.open("w", encoding="latin1") as out_file:
-                pyxcp.generate_config_file(out_file)
-        else:
-            pyxcp.generate_config_file(sys.stdout)
-
-
-class ProfileApp(Application):
-    subcommands = Dict(
-        dict(
-            create=(ProfileCreate, ProfileCreate.description.splitlines()[0]),
-            convert=(ProfileConvert, ProfileConvert.description.splitlines()[0]),
-        )
-    )
-
-    def start(self):
-        if self.subapp is None:
-            print(f"No subcommand specified. Must specify one of: {self.subcommands.keys()}")
-            print()
-            self.print_description()
-            self.print_subcommands()
-            self.exit(1)
-        else:
-            self.subapp.start()
-
-
-class PyXCP(Application):
-    description = "pyXCP application"
-    config_file = Unicode(default_value="pyxcp_conf.py", help="base name of config file").tag(config=True)
-
-    # Add callout function support
-    callout = Callable(default_value=None, allow_none=True, help="Callback function to be called with master and args").tag(
-        config=True
-    )
-
-    # Logging options
-    structured_logging = Bool(False, help="Emit one-line JSON logs instead of rich text.").tag(config=True)
-    # Use log_output_format to avoid clashing with traitlets.Application.log_format (a %-style template)
-    log_output_format = Enum(values=["rich", "json"], default_value="rich", help="Select logging output format.").tag(config=True)
-
-    classes = List([General, Transport, CustomArgs])
-
-    subcommands = dict(
-        profile=(
-            ProfileApp,
-            """
-            Profile stuff
-            """.strip(),
-        )
-    )
-
-    def start(self):
-        if self.subapp:
-            self.subapp.start()
-            exit(2)
-        else:
-            # Always read configuration and then set up our logger explicitly to avoid
-            # traitlets.Application default logging using an incompatible 'log_format'.
-            self._read_configuration(self.config_file)
-            try:
-                # Ensure base Application.log_format is a valid %-style template
-                # (Users might set c.PyXCP.log_format = "json" which clashes with traitlets behavior.)
-                self.log_format = "%(message)s"  # type: ignore[assignment]
-            except Exception:
-                pass
-            self._setup_logger()
-        self.log.debug(f"pyxcp version: {self.version}")
-
-    def _setup_logger(self):
-        from pyxcp.types import Command
-
-        # Remove any handlers installed by `traitlets`.
-        for hdl in list(self.log.handlers):
-            self.log.removeHandler(hdl)
-
-        # Decide formatter/handler based on config
-        use_json = False
-        try:
-            # Prefer explicit log_output_format; fallback to structured_logging for compatibility
-            use_json = getattr(self, "log_output_format", "rich") == "json" or getattr(self, "structured_logging", False)
-            # Backward-compat: if someone set PyXCP.log_format="json" in config, honor it here too
-            if not use_json:
-                lf = getattr(self, "log_format", None)
-                if isinstance(lf, str) and lf.lower() == "json":
-                    use_json = True
-        except Exception:
-            use_json = False
-
-        if use_json:
-
-            class JSONFormatter(logging.Formatter):
-                def format(self, record: logging.LogRecord) -> str:
-                    # Build a minimal structured payload
-                    payload = {
-                        "time": self.formatTime(record, self.datefmt),
-                        "level": record.levelname,
-                        "logger": record.name,
-                        "message": record.getMessage(),
-                    }
-                    # Include extras if present
-                    for key in ("transport", "host", "port", "protocol", "event", "command"):
-                        if hasattr(record, key):
-                            payload[key] = getattr(record, key)
-                    # Exceptions
-                    if record.exc_info:
-                        payload["exc_type"] = record.exc_info[0].__name__ if record.exc_info[0] else None
-                        payload["exc_text"] = self.formatException(record.exc_info)
-                    try:
-                        import json as _json
-
-                        return _json.dumps(payload, ensure_ascii=False)
-                    except Exception:
-                        return f"{payload}"
-
-            handler = logging.StreamHandler()
-            formatter = JSONFormatter(datefmt=self.log_datefmt)
-            handler.setFormatter(formatter)
-            handler.setLevel(self.log_level)
-            self.log.addHandler(handler)
-        else:
-            keywords = list(Command.__members__.keys()) + ["ARGS", "KWS"]  # Syntax highlight XCP commands and other stuff.
-            rich_handler = RichHandler(
-                rich_tracebacks=True,
-                tracebacks_show_locals=True,
-                log_time_format=self.log_datefmt,
-                level=self.log_level,
-                keywords=keywords,
-            )
-            self.log.addHandler(rich_handler)
-
-    def initialize(self, argv=None):
-        from pyxcp import __version__ as pyxcp_version
-
-        PyXCP.version = pyxcp_version
-        PyXCP.name = Path(sys.argv[0]).name
-        self.parse_command_line(argv[1:])
-
-    def _read_configuration(self, file_name: str, emit_warning: bool = True) -> None:
-        self.read_configuration_file(file_name, emit_warning)
-        self.general = General(config=self.config, parent=self)
-        self.transport = Transport(parent=self)
-        self.custom_args = CustomArgs(config=self.config, parent=self)
-
-    def read_configuration_file(self, file_name: str, emit_warning: bool = True):
-        self.legacy_config: bool = False
-
-        pth = Path(file_name)
-        if not pth.exists():
-            raise FileNotFoundError(f"Configuration file {file_name!r} does not exist.")
-        suffix = pth.suffix.lower()
-        if suffix == ".py":
-            self.load_config_file(pth)
-        else:
-            self.legacy_config = True
-            if suffix == ".json":
-                reader = json
-            elif suffix == ".toml":
-                reader = toml
-            else:
-                raise ValueError(f"Unknown file type for config: {suffix}")
-            with pth.open("r") as f:
-                if emit_warning:
-                    self.log.warning(f"Legacy configuration file format ({suffix}), please use Python based configuration.")
-                cfg = reader.loads(f.read())
-                if cfg:
-                    cfg = legacy.convert_config(cfg, self.log)
-                    self.config = cfg
-            return cfg
-
-    flags = Dict(  # type:ignore[assignment]
-        dict(
-            debug=({"PyXCP": {"log_level": 10}}, "Set loglevel to DEBUG"),
-        )
-    )
-
-    @default("log_level")
-    def _default_value(self):
-        return logging.INFO  # traitlets default is logging.WARN
-
-    aliases = Dict(  # type:ignore[assignment]
-        dict(
-            c="PyXCP.config_file",  # Application
-            log_level="PyXCP.log_level",
-            l="PyXCP.log_level",
-        )
-    )
-
-    def _iterate_config_class(self, klass, class_names: typing.List[str], config, out_file: io.IOBase = sys.stdout) -> None:
-        sub_classes = []
-        class_path = ".".join(class_names)
-        print(
-            f"""\n# ------------------------------------------------------------------------------
-# {class_path} configuration
-# ------------------------------------------------------------------------------""",
-            end="\n\n",
-            file=out_file,
-        )
-        if hasattr(klass, "classes"):
-            kkk = klass.classes
-            if hasattr(kkk, "default"):
-                if class_names[-1] not in ("PyXCP"):
-                    sub_classes.extend(kkk.default())
-        for name, tr in klass.class_own_traits().items():
-            md = tr.metadata
-            if md.get("config"):
-                help = md.get("help", "").lstrip()
-                commented_lines = "\n".join([f"# {line}" for line in help.split("\n")])
-                print(f"#{commented_lines}", file=out_file)
-                value = tr.default()
-                if isinstance(tr, Instance) and tr.__class__.__name__ not in ("Dict", "List"):
-                    continue
-                if isinstance(tr, Enum):
-                    print(f"#  Choices: {tr.info()}", file=out_file)
-                else:
-                    print(f"#  Type: {tr.info()}", file=out_file)
-                print(f"#  Default: {value!r}", file=out_file)
-                if name in config:
-                    cfg_value = config[name]
-                    print(f"c.{class_path!s}.{name!s} = {cfg_value!r}", end="\n\n", file=out_file)
-                else:
-                    print(f"#  c.{class_path!s}.{name!s} = {value!r}", end="\n\n", file=out_file)
-        if class_names is None:
-            class_names = []
-        for sub_klass in sub_classes:
-            self._iterate_config_class(
-                sub_klass, class_names + [sub_klass.__name__], config=config.get(sub_klass.__name__, {}), out_file=out_file
-            )
-
-    def generate_config_file(self, file_like: io.IOBase, config=None) -> None:
-        print("#", file=file_like)
-        print("# Configuration file for pyXCP.", file=file_like)
-        print("#", file=file_like)
-        print("c = get_config()  # noqa", end="\n\n", file=file_like)
-
-        for klass in self._classes_with_config_traits():
-            self._iterate_config_class(
-                klass, [klass.__name__], config=self.config.get(klass.__name__, {}) if config is None else {}, out_file=file_like
-            )
-
-
-application: typing.Optional[PyXCP] = None
-
-
-def create_application(options: typing.Optional[typing.List[typing.Any]] = None, callout=None) -> PyXCP:
-    global application
-    if options is None:
-        options = []
-    if application is not None:
-        return application
-    application = PyXCP()
-    application.initialize(sys.argv)
-    application.start()
-
-    # Set callout function if provided
-    if callout is not None:
-        application.callout = callout
-
-    # Process custom arguments if provided
-    if options and hasattr(application, "custom_args"):
-        application.custom_args.update_from_options(options)
-
-    return application
-
-
-def get_application(options: typing.Optional[typing.List[typing.Any]] = None, callout=None) -> PyXCP:
-    if options is None:
-        options = []
-    global application
-    if application is None:
-        application = create_application(options, callout)
-    return application
-
-
-def reset_application() -> None:
-    global application
-    del application
-    application = None
+#!/usr/bin/env python
+import io
+import json
+import logging
+import sys
+import typing
+from pathlib import Path
+
+import can
+import toml
+from rich.logging import RichHandler
+from rich.prompt import Confirm
+from traitlets import (
+    Any,
+    Bool,
+    Callable,
+    Dict,
+    Enum,
+    Float,
+    HasTraits,
+    Integer,
+    List,
+    TraitError,
+    Unicode,
+    Union,
+)
+from traitlets.config import Application, Configurable, Instance, default
+from traitlets.config.loader import Config
+
+from pyxcp.config import legacy
+
+
+class CanBase:
+    has_fd = False
+    has_bitrate = True
+    has_data_bitrate = False
+    has_poll_interval = False
+    has_receive_own_messages = False
+    has_timing = False
+
+    OPTIONAL_BASE_PARAMS = (
+        "has_fd",
+        "has_bitrate",
+        "has_data_bitrate",
+        "has_poll_interval",
+        "has_receive_own_messages",
+        "has_timing",
+    )
+
+    CAN_PARAM_MAP = {
+        "sjw_abr": None,
+        "tseg1_abr": None,
+        "tseg2_abr": None,
+        "sjw_dbr": None,
+        "tseg1_dbr": None,
+        "tseg2_dbr": None,
+    }
+
+
+class CanAlystii(Configurable, CanBase):
+    """CANalyst-II is a USB to CAN Analyzer device produced by Chuangxin Technology."""
+
+    interface_name = "canalystii"
+
+    has_timing = True
+
+    device = Integer(default_value=None, allow_none=True, help="""Optional USB device number.""").tag(config=True)
+    rx_queue_size = Integer(
+        default_value=None,
+        allow_none=True,
+        help="""If set, software received message queue can only grow to this many
+messages (for all channels) before older messages are dropped """,
+    ).tag(config=True)
+
+
+class CanTact(Configurable, CanBase):
+    """Interface for CANtact devices from Linklayer Labs"""
+
+    interface_name = "cantact"
+
+    has_poll_interval = True
+    has_timing = True
+
+    monitor = Bool(default_value=False, allow_none=True, help="""If true, operate in listen-only monitoring mode""").tag(
+        config=True
+    )
+
+
+class Etas(Configurable, CanBase):
+    """ETAS"""
+
+    interface_name = "etas"
+
+    has_fd = True
+    has_data_bitrate = True
+    has_receive_own_messages = True
+
+
+class Gs_Usb(Configurable, CanBase):
+    """Geschwister Schneider USB/CAN devices and candleLight USB CAN interfaces."""
+
+    interface_name = "gs_usb"
+
+    index = Integer(
+        default_value=None,
+        allow_none=True,
+        help="""device number if using automatic scan, starting from 0.
+If specified, bus/address shall not be provided.""",
+    ).tag(config=True)
+    bus = Integer(default_value=None, allow_none=True, help="""number of the bus that the device is connected to""").tag(
+        config=True
+    )
+    address = Integer(default_value=None, allow_none=True, help="""address of the device on the bus it is connected to""").tag(
+        config=True
+    )
+
+
+class Neovi(Configurable, CanBase):
+    """Intrepid Control Systems (ICS) neoVI interfaces."""
+
+    interface_name = "neovi"
+
+    has_fd = True
+    has_data_bitrate = True
+    has_receive_own_messages = True
+
+    use_system_timestamp = Bool(
+        default_value=None, allow_none=True, help="Use system timestamp for can messages instead of the hardware timestamp"
+    ).tag(config=True)
+    serial = Unicode(
+        default_value=None, allow_none=True, help="Serial to connect (optional, will use the first found if not supplied)"
+    ).tag(config=True)
+    override_library_name = Unicode(
+        default_value=None, allow_none=True, help="Absolute path or relative path to the library including filename."
+    ).tag(config=True)
+
+
+class IsCan(Configurable, CanBase):
+    """Interface for isCAN from Thorsis Technologies GmbH, former ifak system GmbH."""
+
+    interface_name = "iscan"
+
+    has_poll_interval = True
+
+
+class Ixxat(Configurable, CanBase):
+    """IXXAT Virtual Communication Interface"""
+
+    interface_name = "ixxat"
+
+    has_fd = True
+    has_data_bitrate = True
+    has_receive_own_messages = True
+
+    unique_hardware_id = Integer(
+        default_value=None,
+        allow_none=True,
+        help="""UniqueHardwareId to connect (optional, will use the first found if not supplied)""",
+    ).tag(config=True)
+    extended = Bool(default_value=None, allow_none=True, help="""Enables the capability to use extended IDs.""").tag(config=True)
+    rx_fifo_size = Integer(default_value=None, allow_none=True, help="""Receive fifo size""").tag(config=True)
+    tx_fifo_size = Integer(default_value=None, allow_none=True, help="""Transmit fifo size""").tag(config=True)
+    ssp_dbr = Integer(
+        default_value=None,
+        allow_none=True,
+        help="Secondary sample point (data). Only takes effect with fd and bitrate switch enabled.",
+    ).tag(config=True)
+
+    CAN_PARAM_MAP = {
+        "sjw_abr": "sjw_abr",
+        "tseg1_abr": "tseg1_abr",
+        "tseg2_abr": "tseg2_abr",
+        "sjw_dbr": "sjw_dbr",
+        "tseg1_dbr": "tseg1_dbr",
+        "tseg2_dbr": "tseg2_dbr",
+    }
+
+
+class Kvaser(Configurable, CanBase):
+    """Kvaser's CANLib"""
+
+    interface_name = "kvaser"
+
+    has_fd = True
+    has_data_bitrate = True
+    has_receive_own_messages = True
+
+    CAN_PARAM_MAP = {
+        "sjw_abr": "sjw",
+        "tseg1_abr": "tseg1",
+        "tseg2_abr": "tseg2",
+    }
+
+    accept_virtual = Bool(default_value=None, allow_none=True, help="If virtual channels should be accepted.").tag(config=True)
+    no_samp = Enum(
+        values=[1, 3],
+        default_value=None,
+        allow_none=True,
+        help="""Either 1 or 3. Some CAN controllers can also sample each bit three times.
+In this case, the bit will be sampled three quanta in a row,
+with the last sample being taken in the edge between TSEG1 and TSEG2.
+Three samples should only be used for relatively slow baudrates""",
+    ).tag(config=True)
+    driver_mode = Bool(default_value=None, allow_none=True, help="Silent or normal.").tag(config=True)
+    single_handle = Bool(
+        default_value=None,
+        allow_none=True,
+        help="""Use one Kvaser CANLIB bus handle for both reading and writing.
+This can be set if reading and/or writing is done from one thread. """,
+    ).tag(config=True)
+
+
+class NeouSys(Configurable, CanBase):
+    """Neousys CAN Interface"""
+
+    interface_name = "neousys"
+
+    device = Integer(default_value=None, allow_none=True, help="Device number").tag(config=True)
+
+
+class NiCan(Configurable, CanBase):
+    """National Instruments NI-CAN"""
+
+    interface_name = "nican"
+
+    log_errors = Bool(
+        default_value=None,
+        allow_none=True,
+        help="""If True, communication errors will appear as CAN messages with
+``is_error_frame`` set to True and ``arbitration_id`` will identify
+the error. """,
+    ).tag(config=True)
+
+
+class NixNet(Configurable, CanBase):
+    """National Instruments NI-XNET"""
+
+    interface_name = "nixnet"
+
+    has_poll_interval = True
+    has_receive_own_messages = True
+    has_timing = True
+    has_fd = True
+
+    CAN_PARAM_MAP = {
+        "data_bitrate": "fd_bitrate",
+    }
+
+    can_termination = Bool(default_value=None, allow_none=True, help="Enable bus termination.")
+
+
+class PCan(Configurable, CanBase):
+    """PCAN Basic API"""
+
+    interface_name = "pcan"
+
+    has_fd = True
+    has_timing = True
+
+    CAN_PARAM_MAP = {
+        "sjw_abr": "nom_sjw",
+        "tseg1_abr": "nom_tseg1",
+        "tseg2_abr": "nom_tseg2",
+        "sjw_dbr": "data_sjw",
+        "tseg1_dbr": "data_tseg1",
+        "tseg2_dbr": "data_tseg2",
+    }
+
+    device_id = Integer(
+        default_value=None,
+        allow_none=True,
+        help="""Select the PCAN interface based on its ID. The device ID is a 8/32bit
+value that can be configured for each PCAN device. If you set the
+device_id parameter, it takes precedence over the channel parameter.
+The constructor searches all connected interfaces and initializes the
+first one that matches the parameter value. If no device is found,
+an exception is raised.""",
+    ).tag(config=True)
+    state = Instance(klass=can.BusState, default_value=None, allow_none=True, help="BusState of the channel.").tag(config=True)
+
+    f_clock = Enum(
+        values=[20000000, 24000000, 30000000, 40000000, 60000000, 80000000],
+        default_value=None,
+        allow_none=True,
+        help="""Ignored if not using CAN-FD.
+Pass either f_clock or f_clock_mhz.""",
+    ).tag(config=True)
+    f_clock_mhz = Enum(
+        values=[20, 24, 30, 40, 60, 80],
+        default_value=None,
+        allow_none=True,
+        help="""Ignored if not using CAN-FD.
+Pass either f_clock or f_clock_mhz. """,
+    ).tag(config=True)
+
+    nom_brp = Integer(
+        min=1,
+        max=1024,
+        default_value=None,
+        allow_none=True,
+        help="""Clock prescaler for nominal time quantum.
+Ignored if not using CAN-FD.""",
+    ).tag(config=True)
+    data_brp = Integer(
+        min=1,
+        max=1024,
+        default_value=None,
+        allow_none=True,
+        help="""Clock prescaler for fast data time quantum.
+Ignored if not using CAN-FD.""",
+    ).tag(config=True)
+
+    auto_reset = Bool(
+        default_value=None,
+        allow_none=True,
+        help="""Enable automatic recovery in bus off scenario.
+Resetting the driver takes ~500ms during which
+it will not be responsive.""",
+    ).tag(config=True)
+
+
+class Robotell(Configurable, CanBase):
+    """Interface for Chinese Robotell compatible interfaces"""
+
+    interface_name = "robotell"
+
+    ttyBaudrate = Integer(
+        default_value=None,
+        allow_none=True,
+        help="""baudrate of underlying serial or usb device
+(Ignored if set via the `channel` parameter, e.g. COM7@11500).""",
+    ).tag(config=True)
+    rtscts = Bool(default_value=None, allow_none=True, help="turn hardware handshake (RTS/CTS) on and off.").tag(config=True)
+
+
+class SeeedStudio(Configurable, CanBase):
+    """Seeed USB-Can analyzer interface."""
+
+    interface_name = "seeedstudio"
+
+    timeout = Float(default_value=None, allow_none=True, help="Timeout for the serial device in seconds.").tag(config=True)
+    baudrate = Integer(default_value=None, allow_none=True, help="Baud rate of the serial device in bit/s.").tag(config=True)
+    frame_type = Enum(
+        values=["STD", "EXT"], default_value=None, allow_none=True, help="To select standard or extended messages."
+    ).tag(config=True)
+    operation_mode = Enum(
+        values=["normal", "loopback", "silent", "loopback_and_silent"], default_value=None, allow_none=True, help=""" """
+    ).tag(config=True)
+
+
+class Serial(Configurable, CanBase):
+    """A text based interface."""
+
+    interface_name = "serial"
+
+    has_bitrate = False
+
+    rtscts = Bool(default_value=None, allow_none=True, help="turn hardware handshake (RTS/CTS) on and off.").tag(config=True)
+    timeout = Float(default_value=None, allow_none=True, help="Timeout for the serial device in seconds.").tag(config=True)
+    baudrate = Integer(default_value=None, allow_none=True, help="Baud rate of the serial device in bit/s.").tag(config=True)
+
+
+class SlCan(Configurable, CanBase):
+    """CAN over Serial / SLCAN."""
+
+    interface_name = "slcan"
+
+    has_poll_interval = True
+
+    ttyBaudrate = Integer(default_value=None, allow_none=True, help="Baud rate of the serial device in bit/s.").tag(config=True)
+    rtscts = Bool(default_value=None, allow_none=True, help="turn hardware handshake (RTS/CTS) on and off.").tag(config=True)
+    timeout = Float(default_value=None, allow_none=True, help="Timeout for the serial device in seconds.").tag(config=True)
+    btr = Integer(default_value=None, allow_none=True, help="BTR register value to set custom can speed.").tag(config=True)
+    sleep_after_open = Float(
+        default_value=None, allow_none=True, help="Time to wait in seconds after opening serial connection."
+    ).tag(config=True)
+
+
+class SocketCan(Configurable, CanBase):
+    """Linux SocketCAN."""
+
+    interface_name = "socketcan"
+
+    has_fd = True
+    has_bitrate = False
+    has_receive_own_messages = True
+
+    local_loopback = Bool(
+        default_value=None,
+        allow_none=True,
+        help="""If local loopback should be enabled on this bus.
+Please note that local loopback does not mean that messages sent
+on a socket will be readable on the same socket, they will only
+be readable on other open sockets on the same machine. More info
+can be read on the socketcan documentation:
+See https://www.kernel.org/doc/html/latest/networking/can.html#socketcan-local-loopback1""",
+    ).tag(config=True)
+
+
+class SocketCanD(Configurable, CanBase):
+    """Network-to-CAN bridge as a Linux damon."""
+
+    interface_name = "socketcand"
+
+    has_bitrate = False
+
+    host = Unicode(default_value=None, allow_none=True, help=""" """).tag(config=True)
+    port = Integer(default_value=None, allow_none=True, help=""" """).tag(config=True)
+
+
+class Systec(Configurable, CanBase):
+    """SYSTEC interface"""
+
+    interface_name = "systec"
+
+    has_receive_own_messages = True
+
+    state = Instance(klass=can.BusState, default_value=None, allow_none=True, help="BusState of the channel.").tag(config=True)
+    device_number = Integer(min=0, max=254, default_value=None, allow_none=True, help="The device number of the USB-CAN.").tag(
+        config=True
+    )
+    rx_buffer_entries = Integer(
+        default_value=None, allow_none=True, help="The maximum number of entries in the receive buffer."
+    ).tag(config=True)
+    tx_buffer_entries = Integer(
+        default_value=None, allow_none=True, help="The maximum number of entries in the transmit buffer."
+    ).tag(config=True)
+
+
+class Udp_Multicast(Configurable, CanBase):
+    """A virtual interface for CAN communications between multiple processes using UDP over Multicast IP."""
+
+    interface_name = "udp_multicast"
+
+    has_fd = True
+    has_bitrate = False
+    has_receive_own_messages = True
+
+    port = Integer(default_value=None, allow_none=True, help="The IP port to read from and write to.").tag(config=True)
+    hop_limit = Integer(default_value=None, allow_none=True, help="The hop limit in IPv6 or in IPv4 the time to live (TTL).").tag(
+        config=True
+    )
+
+
+class Usb2Can(Configurable, CanBase):
+    """Interface to a USB2CAN Bus."""
+
+    interface_name = "usb2can"
+
+    flags = Integer(
+        default_value=None, allow_none=True, help="Flags to directly pass to open function of the usb2can abstraction layer."
+    ).tag(config=True)
+    dll = Unicode(default_value=None, allow_none=True, help="Path to the DLL with the CANAL API to load.").tag(config=True)
+    serial = Unicode(default_value=None, allow_none=True, help="Alias for `channel` that is provided for legacy reasons.").tag(
+        config=True
+    )
+
+
+class Vector(Configurable, CanBase):
+    """Vector Informatik CAN interfaces."""
+
+    interface_name = "vector"
+
+    has_fd = True
+    has_data_bitrate = True
+    has_poll_interval = True
+    has_receive_own_messages = True
+    has_timing = True
+
+    CAN_PARAM_MAP = {
+        "sjw_abr": "sjw_abr",
+        "tseg1_abr": "tseg1_abr",
+        "tseg2_abr": "tseg2_abr",
+        "sjw_dbr": "sjw_dbr",
+        "tseg1_dbr": "tseg1_dbr",
+        "tseg2_dbr": "tseg2_dbr",
+    }
+
+    serial = Integer(
+        default_value=None,
+        allow_none=True,
+        help="""Serial number of the hardware to be used.
+If set, the channel parameter refers to the channels ONLY on the specified hardware.
+If set, the `app_name` does not have to be previously defined in
+*Vector Hardware Config*.""",
+    ).tag(config=True)
+    rx_queue_size = Integer(
+        min=16, max=32768, default_value=None, allow_none=True, help="Number of messages in receive queue (power of 2)."
+    ).tag(config=True)
+    app_name = Unicode(default_value=None, allow_none=True, help="Name of application in *Vector Hardware Config*.").tag(
+        config=True
+    )
+
+
+class CanCustom(Configurable, CanBase):
+    """Generic custom CAN interface.
+
+    Enable basic CanBase options so user-provided python-can backends can
+    consume common parameters like bitrate, fd, data_bitrate, poll_interval,
+    receive_own_messages, and optional timing.
+    """
+
+    interface_name = "custom"
+
+    # Allow usage of the basic options from CanBase for custom backends
+    has_fd = True
+    has_data_bitrate = True
+    has_poll_interval = True
+    has_receive_own_messages = True
+    has_timing = True
+
+
+class Virtual(Configurable, CanBase):
+    """ """
+
+    interface_name = "virtual"
+
+    has_bitrate = False
+    has_receive_own_messages = True
+
+    rx_queue_size = Integer(
+        default_value=None,
+        allow_none=True,
+        help="""The size of the reception queue. The reception
+queue stores messages until they are read. If the queue reaches
+its capacity, it will start dropping the oldest messages to make
+room for new ones. If set to 0, the queue has an infinite capacity.
+Be aware that this can cause memory leaks if messages are read
+with a lower frequency than they arrive on the bus. """,
+    ).tag(config=True)
+    preserve_timestamps = Bool(
+        default_value=None,
+        allow_none=True,
+        help="""If set to True, messages transmitted via
+will keep the timestamp set in the
+:class:`~can.Message` instance. Otherwise, the timestamp value
+will be replaced with the current system time.""",
+    ).tag(config=True)
+
+
+CAN_INTERFACE_MAP = {
+    "canalystii": CanAlystii,
+    "cantact": CanTact,
+    "etas": Etas,
+    "gs_usb": Gs_Usb,
+    "iscan": IsCan,
+    "ixxat": Ixxat,
+    "kvaser": Kvaser,
+    "neousys": NeouSys,
+    "neovi": Neovi,
+    "nican": NiCan,
+    "nixnet": NixNet,
+    "pcan": PCan,
+    "robotell": Robotell,
+    "seeedstudio": SeeedStudio,
+    "serial": Serial,
+    "slcan": SlCan,
+    "socketcan": SocketCan,
+    "socketcand": SocketCanD,
+    "systec": Systec,
+    "udp_multicast": Udp_Multicast,
+    "usb2can": Usb2Can,
+    "vector": Vector,
+    "virtual": Virtual,
+    "custom": CanCustom,
+}
+
+
+class Can(Configurable):
+    VALID_INTERFACES = set(can.interfaces.VALID_INTERFACES)
+    VALID_INTERFACES.add("custom")
+
+    interface = Enum(
+        values=VALID_INTERFACES, default_value=None, allow_none=True, help="CAN interface supported by python-can"
+    ).tag(config=True)
+    channel = Any(
+        default_value=None, allow_none=True, help="Channel identification. Expected type and value is backend dependent."
+    ).tag(config=True)
+    max_dlc_required = Bool(False, help="Master to slave frames always to have DLC = MAX_DLC = 8").tag(config=True)
+    # max_can_fd_dlc = Integer(64, help="").tag(config=True)
+    padding_value = Integer(0, help="Fill value, if max_dlc_required == True and DLC < MAX_DLC").tag(config=True)
+    use_default_listener = Bool(True, help="").tag(config=True)
+    can_id_master = Integer(allow_none=False, help="CAN-ID master -> slave (Bit31= 1: extended identifier)").tag(
+        config=True
+    )  # CMD and STIM packets
+    can_id_slave = Integer(allow_none=True, help="CAN-ID slave -> master (Bit31= 1: extended identifier)").tag(
+        config=True
+    )  # RES, ERR, EV, SERV and DAQ packets.
+    can_id_broadcast = Integer(
+        default_value=None, allow_none=True, help="Auto detection CAN-ID (Bit31= 1: extended identifier)"
+    ).tag(config=True)
+    daq_identifier = List(trait=Integer(), default_value=[], allow_none=True, help="One CAN identifier per DAQ-list.").tag(
+        config=True
+    )
+    bitrate = Integer(250000, help="CAN bitrate in bits/s (arbitration phase, if CAN FD).").tag(config=True)
+    receive_own_messages = Bool(False, help="Enable self-reception of sent messages.").tag(config=True)
+    poll_interval = Float(default_value=None, allow_none=True, help="Poll interval in seconds when reading messages.").tag(
+        config=True
+    )
+    fd = Bool(False, help="If CAN-FD frames should be supported.").tag(config=True)
+    data_bitrate = Integer(default_value=None, allow_none=True, help="Which bitrate to use for data phase in CAN FD.").tag(
+        config=True
+    )
+    sjw_abr = Integer(
+        default_value=None, allow_none=True, help="Bus timing value sample jump width (arbitration, SJW if CAN classic)."
+    ).tag(config=True)
+    tseg1_abr = Integer(
+        default_value=None, allow_none=True, help="Bus timing value tseg1 (arbitration, TSEG1 if CAN classic)."
+    ).tag(config=True)
+    tseg2_abr = Integer(
+        default_value=None, allow_none=True, help="Bus timing value tseg2 (arbitration, TSEG2, if CAN classic)"
+    ).tag(config=True)
+    sjw_dbr = Integer(default_value=None, allow_none=True, help="Bus timing value sample jump width (data).").tag(config=True)
+    tseg1_dbr = Integer(default_value=None, allow_none=True, help="Bus timing value tseg1 (data).").tag(config=True)
+    tseg2_dbr = Integer(default_value=None, allow_none=True, help="Bus timing value tseg2 (data).").tag(config=True)
+    timing = Union(
+        trait_types=[Instance(klass=can.BitTiming), Instance(klass=can.BitTimingFd)],
+        default_value=None,
+        allow_none=True,
+        help="""Custom bit timing settings.
+(.s https://github.com/hardbyte/python-can/blob/develop/can/bit_timing.py)
+If this parameter is provided, it takes precedence over all other
+timing-related parameters.
+    """,
+    ).tag(config=True)
+
+    classes = List(
+        [
+            CanAlystii,
+            CanCustom,
+            CanTact,
+            Etas,
+            Gs_Usb,
+            Neovi,
+            IsCan,
+            Ixxat,
+            Kvaser,
+            NeouSys,
+            NiCan,
+            NixNet,
+            PCan,
+            Robotell,
+            SeeedStudio,
+            Serial,
+            SlCan,
+            SocketCan,
+            SocketCanD,
+            Systec,
+            Udp_Multicast,
+            Usb2Can,
+            Vector,
+            Virtual,
+        ]
+    )
+
+    def __init__(self, **kws):
+        super().__init__(**kws)
+
+        if self.parent.layer == "CAN":
+            if self.interface is None or self.interface not in self.VALID_INTERFACES:
+                raise TraitError(
+                    f"CAN interface must be one of {sorted(list(self.VALID_INTERFACES))} not the"
+                    " {type(self.interface).__name__} {self.interface}."
+                )
+        self.canalystii = CanAlystii(config=self.config, parent=self)
+        self.cancustom = CanCustom(config=self.config, parent=self)
+        self.cantact = CanTact(config=self.config, parent=self)
+        self.etas = Etas(config=self.config, parent=self)
+        self.gs_usb = Gs_Usb(config=self.config, parent=self)
+        self.neovi = Neovi(config=self.config, parent=self)
+        self.iscan = IsCan(config=self.config, parent=self)
+        self.ixxat = Ixxat(config=self.config, parent=self)
+        self.kvaser = Kvaser(config=self.config, parent=self)
+        self.neousys = NeouSys(config=self.config, parent=self)
+        self.nican = NiCan(config=self.config, parent=self)
+        self.nixnet = NixNet(config=self.config, parent=self)
+        self.pcan = PCan(config=self.config, parent=self)
+        self.robotell = Robotell(config=self.config, parent=self)
+        self.seeedstudio = SeeedStudio(config=self.config, parent=self)
+        self.serial = Serial(config=self.config, parent=self)
+        self.slcan = SlCan(config=self.config, parent=self)
+        self.socketcan = SocketCan(config=self.config, parent=self)
+        self.socketcand = SocketCanD(config=self.config, parent=self)
+        self.systec = Systec(config=self.config, parent=self)
+        self.udp_multicast = Udp_Multicast(config=self.config, parent=self)
+        self.usb2can = Usb2Can(config=self.config, parent=self)
+        self.vector = Vector(config=self.config, parent=self)
+        self.virtual = Virtual(config=self.config, parent=self)
+
+
+class Eth(Configurable):
+    """Ethernet."""
+
+    host = Unicode("localhost", help="Hostname or IP address of XCP slave.").tag(config=True)
+    port = Integer(5555, help="TCP/UDP port to connect.").tag(config=True)
+    protocol = Enum(values=["TCP", "UDP"], default_value="UDP", help="").tag(config=True)
+    ipv6 = Bool(False, help="Use IPv6 if `True` else IPv4.").tag(config=True)
+    tcp_nodelay = Bool(False, help="*** Expert option *** -- Disable Nagle's algorithm if `True`.").tag(config=True)
+    bind_to_address = Unicode(default_value=None, allow_none=True, help="Bind to specific local address.").tag(config=True)
+    bind_to_port = Integer(default_value=None, allow_none=True, help="Bind to specific local port.").tag(config=True)
+
+
+class SxI(Configurable):
+    """SCI and SPI connections."""
+
+    port = Unicode("COM1", help="Name of communication interface.").tag(config=True)
+    bitrate = Integer(38400, help="Connection bitrate").tag(config=True)
+    bytesize = Enum(values=[5, 6, 7, 8], default_value=8, help="Size of byte.").tag(config=True)
+    parity = Enum(values=["N", "E", "O", "M", "S"], default_value="N", help="Paritybit calculation.").tag(config=True)
+    stopbits = Enum(values=[1, 1.5, 2], default_value=1, help="Number of stopbits.").tag(config=True)
+    mode = Enum(
+        values=[
+            "ASYNCH_FULL_DUPLEX_MODE",
+            "SYNCH_FULL_DUPLEX_MODE_BYTE",
+            "SYNCH_FULL_DUPLEX_MODE_WORD",
+            "SYNCH_FULL_DUPLEX_MODE_DWORD",
+            "SYNCH_MASTER_SLAVE_MODE_BYTE",
+            "SYNCH_MASTER_SLAVE_MODE_WORD",
+            "SYNCH_MASTER_SLAVE_MODE_DWORD",
+        ],
+        default_value="ASYNCH_FULL_DUPLEX_MODE",
+        help="Asynchronous (SCI) or synchronous (SPI) communication mode.",
+    ).tag(config=True)
+    header_format = Enum(
+        values=[
+            "HEADER_LEN_BYTE",
+            "HEADER_LEN_CTR_BYTE",
+            "HEADER_LEN_FILL_BYTE",
+            "HEADER_LEN_WORD",
+            "HEADER_LEN_CTR_WORD",
+            "HEADER_LEN_FILL_WORD",
+        ],
+        default_value="HEADER_LEN_CTR_WORD",
+        help="""XCPonSxI header format.
+Number of bytes:
+
+                            LEN CTR FILL
+______________________________________________________________
+HEADER_LEN_BYTE         |   1   X   X
+HEADER_LEN_CTR_BYTE     |   1   1   X
+HEADER_LEN_FILL_BYTE    |   1   X   1
+HEADER_LEN_WORD         |   2   X   X
+HEADER_LEN_CTR_WORD     |   2   2   X
+HEADER_LEN_FILL_WORD    |   2   X   2
+""",
+    ).tag(config=True)
+    tail_format = Enum(
+        values=["NO_CHECKSUM", "CHECKSUM_BYTE", "CHECKSUM_WORD"], default_value="NO_CHECKSUM", help="XCPonSxI tail format."
+    ).tag(config=True)
+    framing = Bool(False, help="Enable SCI framing mechanism (ESC chars).").tag(config=True)
+    esc_sync = Integer(0x01, min=0, max=255, help="SCI framing protocol character SYNC.").tag(config=True)
+    esc_esc = Integer(0x00, min=0, max=255, help="SCI framing protocol character ESC.").tag(config=True)
+
+
+class Usb(Configurable):
+    """Universal Serial Bus connections."""
+
+    serial_number = Unicode("", help="Device serial number.").tag(config=True)
+    configuration_number = Integer(1, help="USB configuration number.").tag(config=True)
+    interface_number = Integer(2, help="USB interface number.").tag(config=True)
+    vendor_id = Integer(0, help="USB vendor ID.").tag(config=True)
+    product_id = Integer(0, help="USB product ID.").tag(config=True)
+    library = Unicode("", help="Absolute path to USB shared library.").tag(config=True)
+    header_format = Enum(
+        values=[
+            "HEADER_LEN_BYTE",
+            "HEADER_LEN_CTR_BYTE",
+            "HEADER_LEN_FILL_BYTE",
+            "HEADER_LEN_WORD",
+            "HEADER_LEN_CTR_WORD",
+            "HEADER_LEN_FILL_WORD",
+        ],
+        default_value="HEADER_LEN_CTR_WORD",
+        help="",
+    ).tag(config=True)
+    in_ep_number = Integer(1, help="Ingoing USB reply endpoint number (IN-EP for RES/ERR, DAQ, and EV/SERV).").tag(config=True)
+    in_ep_transfer_type = Enum(
+        values=["BULK_TRANSFER", "INTERRUPT_TRANSFER"], default_value="BULK_TRANSFER", help="Ingoing: Supported USB transfer types."
+    ).tag(config=True)
+    in_ep_max_packet_size = Integer(512, help="Ingoing: Maximum packet size of endpoint in bytes.").tag(config=True)
+    in_ep_polling_interval = Integer(0, help="Ingoing: Polling interval of endpoint.").tag(config=True)
+    in_ep_message_packing = Enum(
+        values=["MESSAGE_PACKING_SINGLE", "MESSAGE_PACKING_MULTIPLE", "MESSAGE_PACKING_STREAMING"],
+        default_value="MESSAGE_PACKING_SINGLE",
+        help="Ingoing: Packing of XCP Messages.",
+    ).tag(config=True)
+    in_ep_alignment = Enum(
+        values=["ALIGNMENT_8_BIT", "ALIGNMENT_16_BIT", "ALIGNMENT_32_BIT", "ALIGNMENT_64_BIT"],
+        default_value="ALIGNMENT_8_BIT",
+        help="Ingoing: Alignment border.",
+    ).tag(config=True)
+    in_ep_recommended_host_bufsize = Integer(0, help="Ingoing: Recommended host buffer size.").tag(config=True)
+    out_ep_number = Integer(0, help="Outgoing USB command endpoint number (OUT-EP for CMD and STIM).").tag(config=True)
+    out_ep_transfer_type = Enum(
+        values=["BULK_TRANSFER", "INTERRUPT_TRANSFER"],
+        default_value="BULK_TRANSFER",
+        help="Outgoing: Supported USB transfer types.",
+    ).tag(config=True)
+    out_ep_max_packet_size = Integer(512, help="Outgoing: Maximum packet size of endpoint in bytes.").tag(config=True)
+    out_ep_polling_interval = Integer(0, help="Outgoing: Polling interval of endpoint.").tag(config=True)
+    out_ep_message_packing = Enum(
+        values=["MESSAGE_PACKING_SINGLE", "MESSAGE_PACKING_MULTIPLE", "MESSAGE_PACKING_STREAMING"],
+        default_value="MESSAGE_PACKING_SINGLE",
+        help="Outgoing: Packing of XCP Messages.",
+    ).tag(config=True)
+    out_ep_alignment = Enum(
+        values=["ALIGNMENT_8_BIT", "ALIGNMENT_16_BIT", "ALIGNMENT_32_BIT", "ALIGNMENT_64_BIT"],
+        default_value="ALIGNMENT_8_BIT",
+        help="Outgoing: Alignment border.",
+    ).tag(config=True)
+    out_ep_recommended_host_bufsize = Integer(0, help="Outgoing: Recommended host buffer size.").tag(config=True)
+
+
+class Transport(Configurable):
+    """ """
+
+    classes = List([Can, Eth, SxI, Usb])
+
+    layer = Enum(
+        values=["CAN", "ETH", "SXI", "USB"],
+        default_value=None,
+        allow_none=True,
+        help="Choose one of the supported XCP transport layers.",
+    ).tag(config=True)
+    create_daq_timestamps = Bool(True, help="Record time of frame reception or set timestamp to 0.").tag(config=True)
+    timeout = Float(
+        2.0,
+        help="""raise `XcpTimeoutError` after `timeout` seconds
+if there is no response to a command.""",
+    ).tag(config=True)
+    alignment = Enum(values=[1, 2, 4, 8], default_value=1).tag(config=True)
+
+    can = Instance(Can).tag(config=True)
+    eth = Instance(Eth).tag(config=True)
+    sxi = Instance(SxI).tag(config=True)
+    usb = Instance(Usb).tag(config=True)
+
+    def __init__(self, **kws):
+        super().__init__(**kws)
+        self.can = Can(config=self.config, parent=self)
+        self.eth = Eth(config=self.config, parent=self)
+        self.sxi = SxI(config=self.config, parent=self)
+        self.usb = Usb(config=self.config, parent=self)
+
+
+class CustomArgs(Configurable):
+    """Class to handle custom command-line arguments."""
+
+    def __init__(self, **kwargs):
+        super().__init__(**kwargs)
+        self._custom_args = {}
+
+    def add_argument(self, short_opt, long_opt="", dest="", help="", type=None, default=None, action=None):
+        """Add a custom argument dynamically.
+
+        This mimics the argparse.ArgumentParser.add_argument method.
+        """
+        if not dest and long_opt:
+            dest = long_opt.lstrip("-").replace("-", "_")
+
+        # Store the argument definition
+        self._custom_args[dest] = {
+            "short_opt": short_opt,
+            "long_opt": long_opt,
+            "help": help,
+            "type": type,
+            "default": default,
+            "action": action,
+            "value": default,
+        }
+
+        # Dynamically add a trait for this argument
+        trait_type = Any()
+        if type == bool or action == "store_true" or action == "store_false":
+            trait_type = Bool(default)
+        elif type == int:
+            trait_type = Integer(default)
+        elif type == float:
+            trait_type = Float(default)
+        elif type == str:
+            trait_type = Unicode(default)
+
+        # Add the trait to this instance
+        self.add_trait(dest, trait_type)
+        setattr(self, dest, default)
+
+    def update_from_options(self, options):
+        """Update trait values from parsed options."""
+        for option in options:
+            if option.dest and option.dest in self._custom_args:
+                if option.default is not None:
+                    setattr(self, option.dest, option.default)
+                    self._custom_args[option.dest]["value"] = option.default
+
+    def get_args(self):
+        """Return an object with all custom arguments as attributes."""
+
+        class Args:
+            pass
+
+        args = Args()
+        for name, arg_def in self._custom_args.items():
+            setattr(args, name, arg_def["value"])
+
+        return args
+
+
+class General(Configurable):
+    """ """
+
+    disable_error_handling = Bool(False, help="Disable XCP error-handler for performance reasons.").tag(config=True)
+    disconnect_response_optional = Bool(False, help="Ignore missing response on DISCONNECT request.").tag(config=True)
+    connect_retries = Integer(help="Number of CONNECT retries (None for infinite retries).", allow_none=True, default_value=3).tag(
+        config=True
+    )
+    # Structured diagnostics dump options
+    diagnostics_on_failure = Bool(True, help="Append a structured diagnostics dump to timeout errors.").tag(config=True)
+    diagnostics_last_pdus = Integer(20, help="How many recent PDUs to include in diagnostics dump.").tag(config=True)
+    seed_n_key_dll = Unicode("", allow_none=False, help="Dynamic library used for slave resource unlocking.").tag(config=True)
+    seed_n_key_dll_same_bit_width = Bool(False, help="").tag(config=True)
+    custom_dll_loader = Unicode(allow_none=True, default_value=None, help="Use an custom seed and key DLL loader.").tag(config=True)
+    seed_n_key_function = Callable(
+        default_value=None,
+        allow_none=True,
+        help="""Python function used for slave resource unlocking.
+Could be used if seed-and-key algorithm is known instead of `seed_n_key_dll`.""",
+    ).tag(config=True)
+    stim_support = Bool(False, help="").tag(config=True)
+
+
+class ProfileCreate(Application):
+    description = "\nCreate a new profile"
+
+    dest_file = Unicode(default_value=None, allow_none=True, help="destination file name").tag(config=True)
+    aliases = Dict(  # type:ignore[assignment]
+        dict(
+            d="ProfileCreate.dest_file",
+            o="ProfileCreate.dest_file",
+        )
+    )
+
+    def start(self):
+        pyxcp = self.parent.parent
+        if self.dest_file:
+            dest = Path(self.dest_file)
+            if dest.exists():
+                if not Confirm.ask(f"Destination file [green]{dest.name!r}[/green] already exists. Do you want to overwrite it?"):
+                    print("Aborting...")
+                    self.exit(1)
+            with dest.open("w", encoding="latin1") as out_file:
+                pyxcp.generate_config_file(out_file)
+        else:
+            pyxcp.generate_config_file(sys.stdout)
+
+
+class ProfileConvert(Application):
+    description = "\nConvert legacy configuration file (.json/.toml) to new Python based format."
+
+    config_file = Unicode(help="Name of legacy config file (.json/.toml).", default_value=None, allow_none=False).tag(
+        config=True
+    )  # default_value="pyxcp_conf.py",
+
+    dest_file = Unicode(default_value=None, allow_none=True, help="destination file name").tag(config=True)
+
+    aliases = Dict(  # type:ignore[assignment]
+        dict(
+            c="ProfileConvert.config_file",
+            d="ProfileConvert.dest_file",
+            o="ProfileConvert.dest_file",
+        )
+    )
+
+    def start(self):
+        pyxcp = self.parent.parent
+        pyxcp._read_configuration(self.config_file, emit_warning=False)
+        if self.dest_file:
+            dest = Path(self.dest_file)
+            if dest.exists():
+                if not Confirm.ask(f"Destination file [green]{dest.name!r}[/green] already exists. Do you want to overwrite it?"):
+                    print("Aborting...")
+                    self.exit(1)
+            with dest.open("w", encoding="latin1") as out_file:
+                pyxcp.generate_config_file(out_file)
+        else:
+            pyxcp.generate_config_file(sys.stdout)
+
+
+class ProfileApp(Application):
+    subcommands = Dict(
+        dict(
+            create=(ProfileCreate, ProfileCreate.description.splitlines()[0]),
+            convert=(ProfileConvert, ProfileConvert.description.splitlines()[0]),
+        )
+    )
+
+    def start(self):
+        if self.subapp is None:
+            print(f"No subcommand specified. Must specify one of: {self.subcommands.keys()}")
+            print()
+            self.print_description()
+            self.print_subcommands()
+            self.exit(1)
+        else:
+            self.subapp.start()
+
+
+class PyXCP(Application):
+    description = "pyXCP application"
+    config_file = Unicode(default_value="pyxcp_conf.py", help="base name of config file").tag(config=True)
+
+    # Add callout function support
+    callout = Callable(default_value=None, allow_none=True, help="Callback function to be called with master and args").tag(
+        config=True
+    )
+
+    # Logging options
+    structured_logging = Bool(False, help="Emit one-line JSON logs instead of rich text.").tag(config=True)
+    # Use log_output_format to avoid clashing with traitlets.Application.log_format (a %-style template)
+    log_output_format = Enum(values=["rich", "json"], default_value="rich", help="Select logging output format.").tag(config=True)
+
+    classes = List([General, Transport, CustomArgs])
+
+    subcommands = dict(
+        profile=(
+            ProfileApp,
+            """
+            Profile stuff
+            """.strip(),
+        )
+    )
+
+    def start(self):
+        if self.subapp:
+            self.subapp.start()
+            exit(2)
+        else:
+            # Always read configuration and then set up our logger explicitly to avoid
+            # traitlets.Application default logging using an incompatible 'log_format'.
+            self._read_configuration(self.config_file)
+            try:
+                # Ensure base Application.log_format is a valid %-style template
+                # (Users might set c.PyXCP.log_format = "json" which clashes with traitlets behavior.)
+                self.log_format = "%(message)s"  # type: ignore[assignment]
+            except Exception:
+                pass
+            self._setup_logger()
+        self.log.debug(f"pyxcp version: {self.version}")
+
+    def _setup_logger(self):
+        from pyxcp.types import Command
+
+        # Remove any handlers installed by `traitlets`.
+        for hdl in list(self.log.handlers):
+            self.log.removeHandler(hdl)
+
+        # Decide formatter/handler based on config
+        use_json = False
+        try:
+            # Prefer explicit log_output_format; fallback to structured_logging for compatibility
+            use_json = getattr(self, "log_output_format", "rich") == "json" or getattr(self, "structured_logging", False)
+            # Backward-compat: if someone set PyXCP.log_format="json" in config, honor it here too
+            if not use_json:
+                lf = getattr(self, "log_format", None)
+                if isinstance(lf, str) and lf.lower() == "json":
+                    use_json = True
+        except Exception:
+            use_json = False
+
+        if use_json:
+
+            class JSONFormatter(logging.Formatter):
+                def format(self, record: logging.LogRecord) -> str:
+                    # Build a minimal structured payload
+                    payload = {
+                        "time": self.formatTime(record, self.datefmt),
+                        "level": record.levelname,
+                        "logger": record.name,
+                        "message": record.getMessage(),
+                    }
+                    # Include extras if present
+                    for key in ("transport", "host", "port", "protocol", "event", "command"):
+                        if hasattr(record, key):
+                            payload[key] = getattr(record, key)
+                    # Exceptions
+                    if record.exc_info:
+                        payload["exc_type"] = record.exc_info[0].__name__ if record.exc_info[0] else None
+                        payload["exc_text"] = self.formatException(record.exc_info)
+                    try:
+                        import json as _json
+
+                        return _json.dumps(payload, ensure_ascii=False)
+                    except Exception:
+                        return f"{payload}"
+
+            handler = logging.StreamHandler()
+            formatter = JSONFormatter(datefmt=self.log_datefmt)
+            handler.setFormatter(formatter)
+            handler.setLevel(self.log_level)
+            self.log.addHandler(handler)
+        else:
+            keywords = list(Command.__members__.keys()) + ["ARGS", "KWS"]  # Syntax highlight XCP commands and other stuff.
+            rich_handler = RichHandler(
+                rich_tracebacks=True,
+                tracebacks_show_locals=True,
+                log_time_format=self.log_datefmt,
+                level=self.log_level,
+                keywords=keywords,
+            )
+            self.log.addHandler(rich_handler)
+
+    def initialize(self, argv=None):
+        from pyxcp import __version__ as pyxcp_version
+
+        PyXCP.version = pyxcp_version
+        PyXCP.name = Path(sys.argv[0]).name
+        self.parse_command_line(argv[1:])
+
+    def _read_configuration(self, file_name: str, emit_warning: bool = True) -> None:
+        self.read_configuration_file(file_name, emit_warning)
+        self.general = General(config=self.config, parent=self)
+        self.transport = Transport(parent=self)
+        self.custom_args = CustomArgs(config=self.config, parent=self)
+
+    def read_configuration_file(self, file_name: str, emit_warning: bool = True):
+        self.legacy_config: bool = False
+
+        pth = Path(file_name)
+        if not pth.exists():
+            raise FileNotFoundError(f"Configuration file {file_name!r} does not exist.")
+        suffix = pth.suffix.lower()
+        if suffix == ".py":
+            self.load_config_file(pth)
+        else:
+            self.legacy_config = True
+            if suffix == ".json":
+                reader = json
+            elif suffix == ".toml":
+                reader = toml
+            else:
+                raise ValueError(f"Unknown file type for config: {suffix}")
+            with pth.open("r") as f:
+                if emit_warning:
+                    self.log.warning(f"Legacy configuration file format ({suffix}), please use Python based configuration.")
+                cfg = reader.loads(f.read())
+                if cfg:
+                    cfg = legacy.convert_config(cfg, self.log)
+                    self.config = cfg
+            return cfg
+
+    flags = Dict(  # type:ignore[assignment]
+        dict(
+            debug=({"PyXCP": {"log_level": 10}}, "Set loglevel to DEBUG"),
+        )
+    )
+
+    @default("log_level")
+    def _default_value(self):
+        return logging.INFO  # traitlets default is logging.WARN
+
+    aliases = Dict(  # type:ignore[assignment]
+        dict(
+            c="PyXCP.config_file",  # Application
+            log_level="PyXCP.log_level",
+            l="PyXCP.log_level",
+        )
+    )
+
+    def _iterate_config_class(self, klass, class_names: typing.List[str], config, out_file: io.IOBase = sys.stdout) -> None:
+        sub_classes = []
+        class_path = ".".join(class_names)
+        print(
+            f"""\n# ------------------------------------------------------------------------------
+# {class_path} configuration
+# ------------------------------------------------------------------------------""",
+            end="\n\n",
+            file=out_file,
+        )
+        if hasattr(klass, "classes"):
+            kkk = klass.classes
+            if hasattr(kkk, "default"):
+                if class_names[-1] not in ("PyXCP"):
+                    sub_classes.extend(kkk.default())
+        for name, tr in klass.class_own_traits().items():
+            md = tr.metadata
+            if md.get("config"):
+                help = md.get("help", "").lstrip()
+                commented_lines = "\n".join([f"# {line}" for line in help.split("\n")])
+                print(f"#{commented_lines}", file=out_file)
+                value = tr.default()
+                if isinstance(tr, Instance) and tr.__class__.__name__ not in ("Dict", "List"):
+                    continue
+                if isinstance(tr, Enum):
+                    print(f"#  Choices: {tr.info()}", file=out_file)
+                else:
+                    print(f"#  Type: {tr.info()}", file=out_file)
+                print(f"#  Default: {value!r}", file=out_file)
+                if name in config:
+                    cfg_value = config[name]
+                    print(f"c.{class_path!s}.{name!s} = {cfg_value!r}", end="\n\n", file=out_file)
+                else:
+                    print(f"#  c.{class_path!s}.{name!s} = {value!r}", end="\n\n", file=out_file)
+        if class_names is None:
+            class_names = []
+        for sub_klass in sub_classes:
+            self._iterate_config_class(
+                sub_klass, class_names + [sub_klass.__name__], config=config.get(sub_klass.__name__, {}), out_file=out_file
+            )
+
+    def generate_config_file(self, file_like: io.IOBase, config=None) -> None:
+        print("#", file=file_like)
+        print("# Configuration file for pyXCP.", file=file_like)
+        print("#", file=file_like)
+        print("c = get_config()  # noqa", end="\n\n", file=file_like)
+
+        for klass in self._classes_with_config_traits():
+            self._iterate_config_class(
+                klass, [klass.__name__], config=self.config.get(klass.__name__, {}) if config is None else {}, out_file=file_like
+            )
+
+
+application: typing.Optional[PyXCP] = None
+
+
+def create_application(options: typing.Optional[typing.List[typing.Any]] = None, callout=None) -> PyXCP:
+    global application
+    if options is None:
+        options = []
+    if application is not None:
+        return application
+    application = PyXCP()
+    application.initialize(sys.argv)
+    application.start()
+
+    # Set callout function if provided
+    if callout is not None:
+        application.callout = callout
+
+    # Process custom arguments if provided
+    if options and hasattr(application, "custom_args"):
+        application.custom_args.update_from_options(options)
+
+    return application
+
+
+def get_application(options: typing.Optional[typing.List[typing.Any]] = None, callout=None) -> PyXCP:
+    if options is None:
+        options = []
+    global application
+    if application is None:
+        application = create_application(options, callout)
+    return application
+
+
+def reset_application() -> None:
+    global application
+    del application
+    application = None