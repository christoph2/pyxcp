#!/usr/bin/env python
# -*- coding: utf-8 -*-
"""Lowlevel API reflecting available XCP services.

.. note:: For technical reasons the API is split into two parts;
          common methods (this file) and a Python version specific part.

.. [1] XCP Specification, Part 2 - Protocol Layer Specification
"""
import functools
import logging
import struct
import traceback
import warnings
from time import sleep
from typing import Callable
from typing import Collection
from typing import Dict
from typing import List
from typing import Optional
from typing import Union

from .stim import DaqEventInfo
from .stim import get_policy_lock
from .stim import get_writer_lock
from .stim import Stim
from pyxcp import checksum
from pyxcp import types
from pyxcp.constants import makeBytePacker
from pyxcp.constants import makeByteUnpacker
from pyxcp.constants import makeDLongPacker
from pyxcp.constants import makeDLongUnpacker
from pyxcp.constants import makeDWordPacker
from pyxcp.constants import makeDWordUnpacker
from pyxcp.constants import makeWordPacker
from pyxcp.constants import makeWordUnpacker
from pyxcp.constants import PackerType
from pyxcp.constants import UnpackerType
from pyxcp.master.errorhandler import disable_error_handling
from pyxcp.master.errorhandler import wrapped
from pyxcp.transport.base import createTransport
from pyxcp.utils import decode_bytes
from pyxcp.utils import delay
from pyxcp.utils import SHORT_SLEEP


def broadcasted(func: Callable):
    """"""
    return func


class SlaveProperties(dict):
    """Container class for fixed parameters, like byte-order, maxCTO, ..."""

    def __init__(self, *args, **kws):
        super(SlaveProperties, self).__init__(*args, **kws)

    def __getattr__(self, name):
        return self[name]

    def __setattr__(self, name, value):
        self[name] = value

    def __getstate__(self):
        return self

    def __setstate__(self, state):
        self = state  # noqa: F841


class Master:
    """Common part of lowlevel XCP API.

    Parameters
    ----------
    transport_name : str
        XCP transport layer name ['can', 'eth', 'sxi']
    config: dict
    """

    def __init__(self, transport_name: str, config, policy=None):
        self.ctr = 0
        self.succeeded = True
        self.config = config.general
        self.logger = config.log

        disable_error_handling(self.config.disable_error_handling)
        self.transport_name = transport_name.lower()
        transport_config = config.transport
        self.transport = createTransport(transport_name, transport_config, policy)

        self.transport.set_writer_lock(get_writer_lock())
        self.transport.set_policy_lock(get_policy_lock())
        self.stim = Stim()
        self.stim.clear()
        self.stim.set_policy_feeder(self.transport.policy.feed)
        self.stim.set_frame_sender(self.transport.send)

        # In some cases the transport-layer needs to communicate with us.
        self.transport.parent = self
        self.service = None

        # Policies may issue XCP commands on there own.
        self.transport.policy.xcp_master = self

        # (D)Word (un-)packers are byte-order dependent
        # -- byte-order is returned by CONNECT_Resp (COMM_MODE_BASIC)
        self.BYTE_pack = None
        self.BYTE_unpack = None
        self.WORD_pack = None
        self.WORD_unpack = None
        self.DWORD_pack = None
        self.DWORD_unpack = None
        self.DLONG_pack = None
        self.DLONG_unpack = None
        self.AG_pack = None
        self.AG_unpack = None
        # self.connected = False
        self.mta = types.MtaType(None, None)
        self.currentDaqPtr = None
        self.currentProtectionStatus = None
        self.seed_n_key_dll = self.config.seed_n_key_dll
        self.seed_n_key_function = self.config.seed_n_key_function
        self.seed_n_key_dll_same_bit_width = self.config.seed_n_key_dll_same_bit_width
        self.disconnect_response_optional = self.config.disconnect_response_optional
        self.slaveProperties = SlaveProperties()
        self.slaveProperties.pgmProcessor = SlaveProperties()

    def __enter__(self):
        """Context manager entry part."""
        return self

    def __exit__(self, exc_type, exc_val, exc_tb):
        """Context manager exit part."""
        # if self.connected:
        #    self.disconnect()
        self.close()
        if exc_type is None:
            return
        else:
            self.succeeded = False
            # print("=" * 79)
            # print("Exception while in Context-Manager:\n")
            self.logger.error("".join(traceback.format_exception(exc_type, exc_val, exc_tb)))
            # print("=" * 79)
            # return True

    def _setService(self, service):
        """Records the currently processed service.

        Parameters
        ----------
        service: `pydbc.types.Command`

        Note
        ----
        Internal Function, only to be used by transport-layer.
        """
        self.service = service

    def close(self):
        """Closes transport layer connection."""
        self.transport.policy.finalize()
        self.transport.close()

    # Mandatory Commands.
    @wrapped
    def connect(self, mode=0x00):
        """Build up connection to an XCP slave.

        Before the actual XCP traffic starts a connection is required.

        Parameters
        ----------
        mode : int
            connection mode; default is 0x00 (normal mode)

        Returns
        -------
        :py:obj:`pyxcp.types.ConnectResponse`
            Describes fundamental client properties.

        Note
        ----
        Every XCP slave supports at most one connection,
        more attempts to connect are silently ignored.

        """
        self.transport.connect()

        response = self.transport.request(types.Command.CONNECT, mode & 0xFF)

        # First get byte-order
        resultPartial = types.ConnectResponsePartial.parse(response)
        byteOrder = resultPartial.commModeBasic.byteOrder

        result = types.ConnectResponse.parse(response, byteOrder=byteOrder)
        byteOrderPrefix = "<" if byteOrder == types.ByteOrder.INTEL else ">"
        self.slaveProperties.byteOrder = byteOrder
        self.slaveProperties.maxCto = result.maxCto
        self.slaveProperties.maxDto = result.maxDto
        self.slaveProperties.supportsPgm = result.resource.pgm
        self.slaveProperties.supportsStim = result.resource.stim
        self.slaveProperties.supportsDaq = result.resource.daq
        self.slaveProperties.supportsCalpag = result.resource.calpag
        self.slaveProperties.slaveBlockMode = result.commModeBasic.slaveBlockMode
        self.slaveProperties.addressGranularity = result.commModeBasic.addressGranularity
        self.slaveProperties.protocolLayerVersion = result.protocolLayerVersion
        self.slaveProperties.transportLayerVersion = result.transportLayerVersion
        self.slaveProperties.optionalCommMode = result.commModeBasic.optional
        self.slaveProperties.maxWriteDaqMultipleElements = (
            0 if self.slaveProperties.maxCto < 10 else int((self.slaveProperties.maxCto - 2) // 8)
        )
        self.BYTE_pack = makeBytePacker(byteOrderPrefix)
        self.BYTE_unpack = makeByteUnpacker(byteOrderPrefix)
        self.WORD_pack = makeWordPacker(byteOrderPrefix)
        self.WORD_unpack = makeWordUnpacker(byteOrderPrefix)
        self.DWORD_pack = makeDWordPacker(byteOrderPrefix)
        self.DWORD_unpack = makeDWordUnpacker(byteOrderPrefix)
        self.DLONG_pack = makeDLongPacker(byteOrderPrefix)
        self.DLONG_unpack = makeDLongUnpacker(byteOrderPrefix)

        if self.slaveProperties.addressGranularity == types.AddressGranularity.BYTE:
            self.AG_pack = struct.Struct("<B").pack
            self.AG_unpack = struct.Struct("<B").unpack
        elif self.slaveProperties.addressGranularity == types.AddressGranularity.WORD:
            self.AG_pack = self.WORD_pack
            self.AG_unpack = self.WORD_unpack
        elif self.slaveProperties.addressGranularity == types.AddressGranularity.DWORD:
            self.AG_pack = self.DWORD_pack
            self.AG_unpack = self.DWORD_unpack
        # self.connected = True
        return result

    @wrapped
    def disconnect(self):
        """Releases the connection to the XCP slave.

        Thereafter, no further communication with the slave is possible
        (besides `connect`).


        Note
        -----
        - If DISCONNECT is currently not possible, ERR_CMD_BUSY will be returned.
        - While XCP spec. requires a response, this behavior can be made optional by adding
            - `DISCONNECT_RESPONSE_OPTIONAL = true` (TOML)
            - `"DISCONNECT_RESPONSE_OPTIONAL": true` (JSON)
            to your configuration file.
        """
        if self.disconnect_response_optional:
            response = self.transport.request_optional_response(types.Command.DISCONNECT)
        else:
            response = self.transport.request(types.Command.DISCONNECT)
        # self.connected = False
        return response

    @wrapped
    def getStatus(self):
        """Get current status information of the slave device.

        This includes the status of the resource protection, pending store
        requests and the general status of data acquisition and stimulation.

        Returns
        -------
        :obj:`pyxcp.types.GetStatusResponse`
        """
        response = self.transport.request(types.Command.GET_STATUS)
        result = types.GetStatusResponse.parse(response, byteOrder=self.slaveProperties.byteOrder)
        self._setProtectionStatus(result.resourceProtectionStatus)
        return result

    @wrapped
    def synch(self):
        """Synchronize command execution after timeout conditions."""
        response = self.transport.request(types.Command.SYNCH)
        return response

    @wrapped
    def getCommModeInfo(self):
        """Get optional information on different Communication Modes supported
        by the slave.

        Returns
        -------
        :obj:`pyxcp.types.GetCommModeInfoResponse`
        """
        response = self.transport.request(types.Command.GET_COMM_MODE_INFO)
        result = types.GetCommModeInfoResponse.parse(response, byteOrder=self.slaveProperties.byteOrder)
        self.slaveProperties.interleavedMode = result.commModeOptional.interleavedMode
        self.slaveProperties.masterBlockMode = result.commModeOptional.masterBlockMode
        self.slaveProperties.maxBs = result.maxBs
        self.slaveProperties.minSt = result.minSt
        self.slaveProperties.queueSize = result.queueSize
        self.slaveProperties.xcpDriverVersionNumber = result.xcpDriverVersionNumber
        return result

    @wrapped
    def getId(self, mode: int):
        """This command is used for automatic session configuration and for
        slave device identification.

        Parameters
        ----------
        mode : int
            The following identification types may be requested:
            - 0        ASCII text
            - 1        ASAM-MC2 filename without path and extension
            - 2        ASAM-MC2 filename with path and extension
            - 3        URL where the ASAM-MC2 file can be found
            - 4        ASAM-MC2 file to upload
            - 128..255 User defined

        Returns
        -------
        :obj:`pydbc.types.GetIDResponse`
        """
        response = self.transport.request(types.Command.GET_ID, mode)
        result = types.GetIDResponse.parse(response, byteOrder=self.slaveProperties.byteOrder)
        result.length = self.DWORD_unpack(response[3:7])[0]
        return result

    @wrapped
    def setRequest(self, mode: int, sessionConfigurationId: int):
        """Request to save to non-volatile memory.

        Parameters
        ----------
        mode : int (bitfield)
            - 1  Request to store calibration data
            - 2  Request to store DAQ list, no resume
            - 4  Request to store DAQ list, resume enabled
            - 8  Request to clear DAQ configuration
        sessionConfigurationId : int

        """
        return self.transport.request(
            types.Command.SET_REQUEST,
            mode,
            sessionConfigurationId >> 8,
            sessionConfigurationId & 0xFF,
        )

    @wrapped
    def getSeed(self, first: int, resource: int):
        """Get seed from slave for unlocking a protected resource.

        Parameters
        ----------
        first : int
            - 0 - first part of seed
            - 1 - remaining part
        resource : int
            - Mode = =0 - Resource
            - Mode == 1 - Don't care

        Returns
        -------
        `pydbc.types.GetSeedResponse`
        """
        if self.transport_name == "can":
            # for CAN it might happen that the seed is longer than the max DLC
            # in this case the first byte will be the current remaining seed size
            # followed by the seeds bytes that can fit in the current frame
            # the master must call getSeed several times until the complete seed is received
            response = self.transport.request(types.Command.GET_SEED, first, resource)
            size, seed = response[0], response[1:]
            if size < len(seed):
                seed = seed[:size]
            reply = types.GetSeedResponse.parse(
                types.GetSeedResponse.build({"length": size, "seed": bytes(size)}),
                byteOrder=self.slaveProperties.byteOrder,
            )
            reply.seed = seed
            return reply
        else:
            response = self.transport.request(types.Command.GET_SEED, first, resource)
            return types.GetSeedResponse.parse(response, byteOrder=self.slaveProperties.byteOrder)

    @wrapped
    def unlock(self, length: int, key: bytes):
        """Send key to slave for unlocking a protected resource.

        Parameters
        ----------
        length : int
            indicates the (remaining) number of key bytes.
        key : bytes

        Returns
        -------
        :obj:`pydbc.types.ResourceType`

        Note
        ----
        The master has to use :meth:`unlock` in a defined sequence together
        with :meth:`getSeed`. The master only can send an :meth:`unlock` sequence
        if previously there was a :meth:`getSeed` sequence. The master has
        to send the first `unlocking` after a :meth:`getSeed` sequence with
        a Length containing the total length of the key.
        """
        response = self.transport.request(types.Command.UNLOCK, length, *key)
        result = types.ResourceType.parse(response, byteOrder=self.slaveProperties.byteOrder)
        self._setProtectionStatus(result)
        return result

    @wrapped
    def setMta(self, address: int, addressExt: int = 0x00):
        """Set Memory Transfer Address in slave.

        Parameters
        ----------
        address : int
        addressExt : int

        Note
        ----
        The MTA is used by :meth:`buildChecksum`, :meth:`upload`, :meth:`download`, :meth:`downloadNext`,
        :meth:`downloadMax`, :meth:`modifyBits`, :meth:`programClear`, :meth:`program`, :meth:`programNext`
        and :meth:`programMax`.

        """
        self.mta = types.MtaType(address, addressExt)  # Keep track of MTA (needed for error-handling).
        addr = self.DWORD_pack(address)
        return self.transport.request(types.Command.SET_MTA, 0, 0, addressExt, *addr)

    @wrapped
    def upload(self, length: int):
        """Transfer data from slave to master.

        Parameters
        ----------
        length : int

        Note
        ----
        Adress is set via :meth:`setMta` (Some services like :meth:`getID` also set the MTA).

        Returns
        -------
        bytes
        """

        response = self.transport.request(types.Command.UPLOAD, length)
        if length > (self.slaveProperties.maxCto - 1):
            block_response = self.transport.block_receive(length_required=(length - len(response)))
            response += block_response
        elif self.transport_name == "can":
            # larger sizes will send in multiple CAN messages
            # each valid message will start with 0xFF followed by the upload bytes
            # the last message might be padded to the required DLC
            rem = length - len(response)
            while rem:
                if len(self.transport.resQueue):
                    data = self.transport.resQueue.popleft()
                    response += data[1 : rem + 1]
                    rem = length - len(response)
                else:
                    sleep(SHORT_SLEEP)

        return response

    @wrapped
    def shortUpload(self, length: int, address: int, addressExt: int = 0x00):
        """Transfer data from slave to master.
        As opposed to :meth:`upload` this service also includes address information.

        Parameters
        ----------
        address : int
        addressExt : int

        Returns
        -------
        bytes
        """
        addr = self.DWORD_pack(address)
        return self.transport.request(types.Command.SHORT_UPLOAD, length, 0, addressExt, *addr)

    @wrapped
    def buildChecksum(self, blocksize: int):
        """Build checksum over memory range.

        Parameters
        ----------
        blocksize : int

        Returns
        -------
        :obj:`~pyxcp.types.BuildChecksumResponse`

        .. note:: Adress is set via `setMta`

        See Also
        --------
        :mod:`~pyxcp.checksum`
        """
        bs = self.DWORD_pack(blocksize)
        response = self.transport.request(types.Command.BUILD_CHECKSUM, 0, 0, 0, *bs)
        return types.BuildChecksumResponse.parse(response, byteOrder=self.slaveProperties.byteOrder)

    @wrapped
    def transportLayerCmd(self, subCommand: int, *data: List[bytes]):
        """Execute transfer-layer specific command.

        Parameters
        ----------
        subCommand : int
        data : bytes

        Note
        ----
        For details refer to XCP specification.
        """
        return self.transport.request_optional_response(types.Command.TRANSPORT_LAYER_CMD, subCommand, *data)

    @wrapped
    def userCmd(self, subCommand: int, data: bytes):
        """Execute proprietary command implemented in your XCP client.

        Parameters
        ----------
        subCommand : int
        data : bytes


        .. note:: For details refer to your XCP client vendor.
        """

        response = self.transport.request(types.Command.USER_CMD, subCommand, *data)
        return response

    @wrapped
    def getVersion(self):
        """Get version information.

        This command returns detailed information about the implemented
        protocol layer version of the XCP slave and the transport layer
        currently in use.

        Returns
        -------
        :obj:`~types.GetVersionResponse`
        """

        response = self.transport.request(types.Command.GET_VERSION)
        result = types.GetVersionResponse.parse(response, byteOrder=self.slaveProperties.byteOrder)
        self.slaveProperties.protocolMajor = result.protocolMajor
        self.slaveProperties.protocolMinor = result.protocolMinor
        self.slaveProperties.transportMajor = result.transportMajor
        self.slaveProperties.transportMinor = result.transportMinor
        return result

    def fetch(self, length: int, limitPayload: int = None):  # TODO: pull
        """Convenience function for data-transfer from slave to master
        (Not part of the XCP Specification).

        Parameters
        ----------
        length : int
        limitPayload : int
            transfer less bytes then supported by transport-layer

        Returns
        -------
        bytes

        Note
        ----
        address is not included because of services implicitly setting address information like :meth:`getID` .
        """
        if limitPayload and limitPayload < 8:
            raise ValueError("Payload must be at least 8 bytes - given: {}".format(limitPayload))

        slaveBlockMode = self.slaveProperties.slaveBlockMode
        if slaveBlockMode:
            maxPayload = 255
        else:
            maxPayload = self.slaveProperties.maxCto - 1
        payload = min(limitPayload, maxPayload) if limitPayload else maxPayload
        chunkSize = payload
        chunks = range(length // chunkSize)
        remaining = length % chunkSize
        result = []
        for _ in chunks:
            data = self.upload(chunkSize)
            result.extend(data)
        if remaining:
            data = self.upload(remaining)
            result.extend(data)
        return bytes(result)

    pull = fetch  # fetch() may be completely replaced by pull() someday.

    def push(self, address: int, data: bytes, callback=None):
        """Convenience function for data-transfer from master to slave.
        (Not part of the XCP Specification).

        Parameters
        ----------
        address: int

        data : bytes
            Arbitrary number of bytes.

        Returns
        -------
        """
        self._generalized_downloader(
            address=address,
            data=data,
            maxCto=self.slaveProperties.maxCto,
            maxBs=self.slaveProperties.maxBs,
            minSt=self.slaveProperties.minSt,
            master_block_mode=self.slaveProperties.masterBlockMode,
            dl_func=self.download,
            dl_next_func=self.downloadNext,
            callback=callback,
        )

    def flash_program(self, address: int, data: bytes, callback=None):
        """Convenience function for flash programing.
        (Not part of the XCP Specification).

        Parameters
        ----------
        address: int

        data : bytes
            Arbitrary number of bytes.

        Returns
        -------
        """
        self._generalized_downloader(
            address=address,
            data=data,
            maxCto=self.slaveProperties.pgmProcessor.maxCtoPgm,
            maxBs=self.slaveProperties.pgmProcessor.maxBsPgm,
            minSt=self.slaveProperties.pgmProcessor.minStPgm,
            master_block_mode=self.slaveProperties.pgmProcessor.masterBlockMode,
            dl_func=self.program,
            dl_next_func=self.programNext,
            callback=callback,
        )

    def _generalized_downloader(
        self,
        address: int,
        data: bytes,
        maxCto: int,
        maxBs: int,
        minSt: int,
        master_block_mode: bool,
        dl_func,
        dl_next_func,
        callback=None,
    ):
        """ """
        self.setMta(address)
        minSt /= 10000.0
        block_downloader = functools.partial(
            self._block_downloader,
            dl_func=dl_func,
            dl_next_func=dl_next_func,
            minSt=minSt,
        )
        total_length = len(data)
        if master_block_mode:
            max_payload = min(maxBs * (maxCto - 2), 255)
        else:
            max_payload = maxCto - 2
        offset = 0
        if master_block_mode:
            remaining = total_length
            blocks = range(total_length // max_payload)
            percent_complete = 1
            remaining_block_size = total_length % max_payload
            for _ in blocks:
                block = data[offset : offset + max_payload]
                block_downloader(block)
                offset += max_payload
                remaining -= max_payload
                if callback and remaining <= total_length - (total_length / 100) * percent_complete:
                    callback(percent_complete)
                    percent_complete += 1
            if remaining_block_size:
                block = data[offset : offset + remaining_block_size]
                block_downloader(block)
                if callback:
                    callback(percent_complete)
        else:
            chunk_size = max_payload
            chunks = range(total_length // chunk_size)
            remaining = total_length % chunk_size
            percent_complete = 1
            callback_remaining = total_length
            for _ in chunks:
                block = data[offset : offset + max_payload]
                dl_func(block, max_payload, last=True)
                offset += max_payload
                callback_remaining -= chunk_size
                if callback and callback_remaining <= total_length - (total_length / 100) * percent_complete:
                    callback(percent_complete)
                    percent_complete += 1
            if remaining:
                block = data[offset : offset + remaining]
                dl_func(block, remaining, last=True)
                if callback:
                    callback(percent_complete)

    def _block_downloader(self, data: bytes, dl_func=None, dl_next_func=None, minSt=0):
        """Re-usable block downloader.

        Parameters
        ----------
        data : bytes
            Arbitrary number of bytes.

        dl_func: method
            usually :meth: `download` or :meth:`program`

        dl_next_func: method
            usually :meth: `downloadNext` or :meth:`programNext`

        minSt: int
            Minimum separation time of frames.
        """
        length = len(data)
        max_packet_size = self.slaveProperties.maxCto - 2  # Command ID + Length
        packets = range(length // max_packet_size)
        offset = 0
        remaining = length % max_packet_size
        remaining_block_size = length
        index = 0
        for index in packets:
            packet_data = data[offset : offset + max_packet_size]
            last = (remaining_block_size - max_packet_size) == 0
            if index == 0:
                dl_func(packet_data, length, last)  # Transmit the complete length in the first CTO.
            else:
                dl_next_func(packet_data, remaining_block_size, last)
            offset += max_packet_size
            remaining_block_size -= max_packet_size
            delay(minSt)
        if remaining:
            packet_data = data[offset : offset + remaining]
            if index == 0:
                # length of data is smaller than maxCto - 2
                dl_func(packet_data, remaining, last=True)
            else:
                dl_next_func(packet_data, remaining, last=True)
            delay(minSt)

    @wrapped
    def download(self, data: bytes, blockModeLength=None, last=False):
        """Transfer data from master to slave.

        Parameters
        ----------
        data : bytes
            Data to send to slave.
        blockModeLength : int or None
            for block mode, the download request must contain the length of the whole block,
            not just the length in the current packet. The whole block length can be given here for block-mode
            transfers. For normal mode, the length indicates the actual packet's payload length.

        Note
        ----
        Adress is set via :meth:`setMta`
        """

        if blockModeLength is None or last:
            # standard mode
            length = len(data)
            response = self.transport.request(types.Command.DOWNLOAD, length, *data)
            return response
        else:
            # block mode
            if not isinstance(blockModeLength, int):
                raise TypeError("blockModeLength must be int!")
            self.transport.block_request(types.Command.DOWNLOAD, blockModeLength, *data)
            return None

    @wrapped
    def downloadNext(self, data: bytes, remainingBlockLength, last=False):
        """Transfer data from master to slave (block mode).

        Parameters
        ----------
        data : bytes
        remainingBlockLength : int
            This parameter has to be given the remaining length in the block
        last : bool
            The block mode implementation shall indicate the last packet in the block with this parameter, because
            the slave device will send the response after this.
        """

        if last:
            # last DOWNLOAD_NEXT packet in a block: the slave device has to send the response after this.
            response = self.transport.request(types.Command.DOWNLOAD_NEXT, remainingBlockLength, *data)
            return response
        else:
            # the slave device won't respond to consecutive DOWNLOAD_NEXT packets in block mode,
            # so we must not wait for any response
            self.transport.block_request(types.Command.DOWNLOAD_NEXT, remainingBlockLength, *data)
            return None

    @wrapped
    def downloadMax(self, data: bytes):
        """Transfer data from master to slave (fixed size).

        Parameters
        ----------
        data : bytes
        """
        return self.transport.request(types.Command.DOWNLOAD_MAX, *data)

    @wrapped
    def shortDownload(self, address, addressExt, data):
        length = len(data)
        addr = self.DWORD_pack(address)
        return self.transport.request(types.Command.SHORT_DOWNLOAD, length, 0, addressExt, *addr, *data)

    @wrapped
    def modifyBits(self, shiftValue, andMask, xorMask):
        # A = ( (A) & ((~((dword)(((word)~MA)<<S))) )^((dword)(MX<<S)) )
        am = self.WORD_pack(andMask)
        xm = self.WORD_pack(xorMask)
        return self.transport.request(types.Command.MODIFY_BITS, shiftValue, *am, *xm)

    # Page Switching Commands (PAG)
    @wrapped
    def setCalPage(self, mode: int, logicalDataSegment: int, logicalDataPage: int):
        """Set calibration page.

        Parameters
        ----------
        mode : int (bitfield)
            - 0x01 - The given page will be used by the slave device application.
            - 0x02 - The slave device XCP driver will access the given page.
            - 0x80 - The logical segment number is ignored. The command applies to all segments
        logicalDataSegment : int
        logicalDataPage : int
        """
        return self.transport.request(types.Command.SET_CAL_PAGE, mode, logicalDataSegment, logicalDataPage)

    @wrapped
    def getCalPage(self, mode: int, logicalDataSegment: int):
        """Get calibration page

        Parameters
        ----------
        mode : int
        logicalDataSegment : int
        """
        response = self.transport.request(types.Command.GET_CAL_PAGE, mode, logicalDataSegment)
        return response[2]

    @wrapped
    def getPagProcessorInfo(self):
        """Get general information on PAG processor.

        Returns
        -------
        `pydbc.types.GetPagProcessorInfoResponse`
        """
        response = self.transport.request(types.Command.GET_PAG_PROCESSOR_INFO)
        return types.GetPagProcessorInfoResponse.parse(response, byteOrder=self.slaveProperties.byteOrder)

    @wrapped
    def getSegmentInfo(self, mode, segmentNumber, segmentInfo, mappingIndex):
        """Get specific information for a segment.

        Parameters
        ----------
        mode : int
            - 0 = get basic address info for this segment
            - 1 = get standard info for this segment
            - 2 = get address mapping info for this segment

        segmentNumber : int
        segmentInfo : int
            Mode 0:
                - 0 = address
                - 1 = length

            Mode 1:
                - don't care

            Mode 2:
                - 0 = source address
                - 1 = destination address
                - 2 = length address

        mappingIndex : int
            - Mode 0: don't care
            - Mode 1: don't care
            - Mode 2: identifier for address mapping range that mapping_info belongs to.

        """
        response = self.transport.request(
            types.Command.GET_SEGMENT_INFO,
            mode,
            segmentNumber,
            segmentInfo,
            mappingIndex,
        )
        if mode == 0:
            return types.GetSegmentInfoMode0Response.parse(response, byteOrder=self.slaveProperties.byteOrder)
        elif mode == 1:
            return types.GetSegmentInfoMode1Response.parse(response, byteOrder=self.slaveProperties.byteOrder)
        elif mode == 2:
            return types.GetSegmentInfoMode2Response.parse(response, byteOrder=self.slaveProperties.byteOrder)

    @wrapped
    def getPageInfo(self, segmentNumber, pageNumber):
        """Get specific information for a page.

        Parameters
        ----------
        segmentNumber : int
        pageNumber : int
        """
        response = self.transport.request(types.Command.GET_PAGE_INFO, 0, segmentNumber, pageNumber)
        return (
            types.PageProperties.parse(bytes([response[0]]), byteOrder=self.slaveProperties.byteOrder),
            response[1],
        )

    @wrapped
    def setSegmentMode(self, mode, segmentNumber):
        """Set mode for a segment.

        Parameters
        ----------
        mode : int (bitfield)
            1 = enable FREEZE Mode
        segmentNumber : int
        """
        return self.transport.request(types.Command.SET_SEGMENT_MODE, mode, segmentNumber)

    @wrapped
    def getSegmentMode(self, segmentNumber):
        """Get mode for a segment.

        Parameters
        ----------
        segmentNumber : int
        """
        response = self.transport.request(types.Command.GET_SEGMENT_MODE, 0, segmentNumber)
        return response[1]

    @wrapped
    def copyCalPage(self, srcSegment, srcPage, dstSegment, dstPage):
        """Copy page.

        Parameters
        ----------
        srcSegment : int
        srcPage : int
        dstSegment : int
        dstPage : int
        """
        return self.transport.request(types.Command.COPY_CAL_PAGE, srcSegment, srcPage, dstSegment, dstPage)

    # DAQ

    @wrapped
    def setDaqPtr(self, daqListNumber: int, odtNumber: int, odtEntryNumber: int):
        self.currentDaqPtr = types.DaqPtr(daqListNumber, odtNumber, odtEntryNumber)  # Needed for errorhandling.
        daqList = self.WORD_pack(daqListNumber)
        response = self.transport.request(types.Command.SET_DAQ_PTR, 0, *daqList, odtNumber, odtEntryNumber)
        self.stim.setDaqPtr(daqListNumber, odtNumber, odtEntryNumber)
        return response

    @wrapped
    def clearDaqList(self, daqListNumber: int):
        """Clear DAQ list configuration.

        Parameters
        ----------
        daqListNumber : int
        """
        daqList = self.WORD_pack(daqListNumber)
        result = self.transport.request(types.Command.CLEAR_DAQ_LIST, 0, *daqList)
        self.stim.clearDaqList(daqListNumber)
        return result

    @wrapped
    def writeDaq(self, bitOffset: int, entrySize: int, addressExt: int, address: int):
        """Write element in ODT entry.

        Parameters
        ----------
        bitOffset : int
            Position of bit in 32-bit variable referenced by the address and
            extension below
        entrySize : int
        addressExt : int
        address : int
        """
        addr = self.DWORD_pack(address)
        result = self.transport.request(types.Command.WRITE_DAQ, bitOffset, entrySize, addressExt, *addr)
        self.stim.writeDaq(bitOffset, entrySize, addressExt, address)
        return result

    @wrapped
    def setDaqListMode(self, mode, daqListNumber, eventChannelNumber, prescaler, priority):
        dln = self.WORD_pack(daqListNumber)
        ecn = self.WORD_pack(eventChannelNumber)
        self.stim.setDaqListMode(mode, daqListNumber, eventChannelNumber, prescaler, priority)
        return self.transport.request(types.Command.SET_DAQ_LIST_MODE, mode, *dln, *ecn, prescaler, priority)

    @wrapped
    def getDaqListMode(self, daqListNumber):
        """Get mode from DAQ list.

        Parameters
        ----------
        daqListNumber : int

        Returns
        -------
        `pyxcp.types.GetDaqListModeResponse`
        """
        dln = self.WORD_pack(daqListNumber)
        response = self.transport.request(types.Command.GET_DAQ_LIST_MODE, 0, *dln)
        return types.GetDaqListModeResponse.parse(response, byteOrder=self.slaveProperties.byteOrder)

    @wrapped
    def startStopDaqList(self, mode: int, daqListNumber: int):
        """Start /stop/select DAQ list.

        Parameters
        ----------
        mode : int
            0 = stop
            1 = start
            2 = select
        daqListNumber : int
        """
        dln = self.WORD_pack(daqListNumber)
        response = self.transport.request(types.Command.START_STOP_DAQ_LIST, mode, *dln)
        self.stim.startStopDaqList(mode, daqListNumber)
        firstPid = types.StartStopDaqListResponse.parse(response, byteOrder=self.slaveProperties.byteOrder)
        self.stim.set_first_pid(daqListNumber, firstPid.firstPid)
        return firstPid

    @wrapped
    def startStopSynch(self, mode):
        """Start/stop DAQ lists (synchronously).

        Parameters
        ----------
        mode : int
            0 = stop all
            1 = start selected
            2 = stop selected
        """
        res = self.transport.request(types.Command.START_STOP_SYNCH, mode)
        self.stim.startStopSynch(mode)
        return res

    @wrapped
    def writeDaqMultiple(self, daqElements):
        """Write multiple elements in ODT.

        Parameters
        ----------
        daqElements : list of `dict` containing the following keys: *bitOffset*, *size*, *address*, *addressExt*.
        """
        if len(daqElements) > self.slaveProperties.maxWriteDaqMultipleElements:
            raise ValueError("At most {} daqElements are permitted.".format(self.slaveProperties.maxWriteDaqMultipleElements))
        data = bytearray()
        data.append(len(daqElements))

        for daqElement in daqElements:
            data.extend(types.DaqElement.build(daqElement, byteOrder=self.slaveProperties.byteOrder))

        return self.transport.request(types.Command.WRITE_DAQ_MULTIPLE, *data)

    # optional
    @wrapped
    def getDaqClock(self):
        """Get DAQ clock from slave.

        Returns
        -------
        int
            Current timestamp, format specified by `getDaqResolutionInfo`
        """
        response = self.transport.request(types.Command.GET_DAQ_CLOCK)
        result = types.GetDaqClockResponse.parse(response, byteOrder=self.slaveProperties.byteOrder)
        return result.timestamp

    @wrapped
    def readDaq(self):
        """Read element from ODT entry.

        Returns
        -------
        `pyxcp.types.ReadDaqResponse`
        """
        response = self.transport.request(types.Command.READ_DAQ)
        return types.ReadDaqResponse.parse(response, byteOrder=self.slaveProperties.byteOrder)

    @wrapped
    def getDaqProcessorInfo(self):
        """Get general information on DAQ processor.

        Returns
        -------
        `pyxcp.types.GetDaqProcessorInfoResponse`
        """
        response = self.transport.request(types.Command.GET_DAQ_PROCESSOR_INFO)
        return types.GetDaqProcessorInfoResponse.parse(response, byteOrder=self.slaveProperties.byteOrder)

    @wrapped
    def getDaqResolutionInfo(self):
        """Get general information on DAQ processing resolution.

        Returns
        -------
        `pyxcp.types.GetDaqResolutionInfoResponse`
        """
        response = self.transport.request(types.Command.GET_DAQ_RESOLUTION_INFO)
        return types.GetDaqResolutionInfoResponse.parse(response, byteOrder=self.slaveProperties.byteOrder)

    @wrapped
    def getDaqListInfo(self, daqListNumber):
        """Get specific information for a DAQ list.

        Parameters
        ----------
        daqListNumber : int
        """
        dln = self.WORD_pack(daqListNumber)
        response = self.transport.request(types.Command.GET_DAQ_LIST_INFO, 0, *dln)
        return types.GetDaqListInfoResponse.parse(response, byteOrder=self.slaveProperties.byteOrder)

    @wrapped
    def getDaqEventInfo(self, eventChannelNumber):
        """Get specific information for an event channel.

        Parameters
        ----------
        eventChannelNumber : int

        Returns
        -------
        `pyxcp.types.GetEventChannelInfoResponse`
        """
        ecn = self.WORD_pack(eventChannelNumber)
        response = self.transport.request(types.Command.GET_DAQ_EVENT_INFO, 0, *ecn)
        return types.GetEventChannelInfoResponse.parse(response, byteOrder=self.slaveProperties.byteOrder)

    @wrapped
    def dtoCtrProperties(self, modifier, eventChannel, relatedEventChannel, mode):
        """DTO CTR properties

        Parameters
        ----------
        modifier :
        eventChannel : int
        relatedEventChannel : int
        mode :

        Returns
        -------
        `pyxcp.types.DtoCtrPropertiesResponse`
        """
        data = bytearray()
        data.append(modifier)
        data.extend(self.WORD_pack(eventChannel))
        data.extend(self.WORD_pack(relatedEventChannel))
        data.append(mode)
        response = self.transport.request(types.Command.DTO_CTR_PROPERTIES, *data)
        return types.DtoCtrPropertiesResponse.parse(response, byteOrder=self.slaveProperties.byteOrder)

    @wrapped
    def setDaqPackedMode(self, daqListNumber, daqPackedMode, dpmTimestampMode=None, dpmSampleCount=None):
        """Set DAQ List Packed Mode.

        Parameters
        ----------
        daqListNumber : int
        daqPackedMode : int
        """
        params = []
        dln = self.WORD_pack(daqListNumber)
        params.extend(dln)
        params.append(daqPackedMode)

        if daqPackedMode == 1 or daqPackedMode == 2:
            params.append(dpmTimestampMode)
            dsc = self.WORD_pack(dpmSampleCount)
            params.extend(dsc)

        return self.transport.request(types.Command.SET_DAQ_PACKED_MODE, *params)

    @wrapped
    def getDaqPackedMode(self, daqListNumber):
        """Get DAQ List Packed Mode.

        This command returns information of the currently active packed mode of
        the addressed DAQ list.

        Parameters
        ----------
        daqListNumber : int
        """
        dln = self.WORD_pack(daqListNumber)
        response = self.transport.request(types.Command.GET_DAQ_PACKED_MODE, *dln)
        return types.GetDaqPackedModeResponse.parse(response, byteOrder=self.slaveProperties.byteOrder)

    # dynamic
    @wrapped
    def freeDaq(self):
        """Clear dynamic DAQ configuration."""
        result = self.transport.request(types.Command.FREE_DAQ)
        self.stim.freeDaq()
        return result

    @wrapped
    def allocDaq(self, daqCount: int):
        """Allocate DAQ lists.

        Parameters
        ----------
        daqCount : int
            number of DAQ lists to be allocated
        """
        dq = self.WORD_pack(daqCount)
        result = self.transport.request(types.Command.ALLOC_DAQ, 0, *dq)
        self.stim.allocDaq(daqCount)
        return result

    @wrapped
    def allocOdt(self, daqListNumber: int, odtCount: int):
        dln = self.WORD_pack(daqListNumber)
        result = self.transport.request(types.Command.ALLOC_ODT, 0, *dln, odtCount)
        self.stim.allocOdt(daqListNumber, odtCount)
        return result

    @wrapped
    def allocOdtEntry(self, daqListNumber: int, odtNumber: int, odtEntriesCount: int):
        dln = self.WORD_pack(daqListNumber)
        result = self.transport.request(types.Command.ALLOC_ODT_ENTRY, 0, *dln, odtNumber, odtEntriesCount)
        self.stim.allocOdtEntry(daqListNumber, odtNumber, odtEntriesCount)
        return result

    # PGM
    @wrapped
    def programStart(self):
        """Indicate the beginning of a programming sequence.

        Returns
        -------
        `pyxcp.types.ProgramStartResponse`
        """
        response = self.transport.request(types.Command.PROGRAM_START)
        result = types.ProgramStartResponse.parse(response, byteOrder=self.slaveProperties.byteOrder)
        self.slaveProperties.pgmProcessor.commModePgm = result.commModePgm
        self.slaveProperties.pgmProcessor.maxCtoPgm = result.maxCtoPgm
        self.slaveProperties.pgmProcessor.maxBsPgm = result.maxBsPgm
        self.slaveProperties.pgmProcessor.minStPgm = result.minStPgm
        self.slaveProperties.pgmProcessor.queueSizePgm = result.queueSizePgm
        self.slaveProperties.pgmProcessor.slaveBlockMode = result.commModePgm.slaveBlockMode
        self.slaveProperties.pgmProcessor.interleavedMode = result.commModePgm.interleavedMode
        self.slaveProperties.pgmProcessor.masterBlockMode = result.commModePgm.masterBlockMode
        return result

    @wrapped
    def programClear(self, mode: int, clearRange: int):
        """Clear a part of non-volatile memory.

        Parameters
        ----------
        mode : int
            0x00 = the absolute access mode is active (default)
            0x01 = the functional access mode is active
        clearRange : int
        """
        cr = self.DWORD_pack(clearRange)
        response = self.transport.request(types.Command.PROGRAM_CLEAR, mode, 0, 0, *cr)
        # ERR_ACCESS_LOCKED
        return response

    @wrapped
    def program(self, data: bytes, blockLength, last=False):
        """Parameters
        ----------
        data : bytes
            Data to send to slave.
        blockModeLength : int
            the program request must contain the length of the whole block, not just the length
            in the current packet.
        last : bool
            Indicates that this is the only packet in the block, because
            the slave device will send the response after this.

        Note
        ----
        Adress is set via :meth:`setMta`
        """
        # d = bytearray()
        # d.append(len(data))
        # if self.slaveProperties.addressGranularity == types.AddressGranularity.DWORD:
        #    d.extend(b"\x00\x00")  # alignment bytes
        # for e in data:
        #    d.extend(self.AG_pack(e))
        if last:
            # last PROGRAM_NEXT packet in a block: the slave device has to send the response after this.
            response = self.transport.request(types.Command.PROGRAM, blockLength, *data)
            return response
        else:
            # the slave device won't respond to consecutive PROGRAM_NEXT packets in block mode,
            # so we must not wait for any response
            self.transport.block_request(types.Command.PROGRAM, blockLength, *data)
            return None

    @wrapped
    def programReset(self, wait_for_optional_response=True):
        """Indicate the end of a programming sequence."""
        if wait_for_optional_response:
            return self.transport.request_optional_response(types.Command.PROGRAM_RESET)
        else:
            return self.transport.block_request(types.Command.PROGRAM_RESET)

    @wrapped
    def getPgmProcessorInfo(self):
        """Get general information on PGM processor."""
        response = self.transport.request(types.Command.GET_PGM_PROCESSOR_INFO)
        result = types.GetPgmProcessorInfoResponse.parse(response, byteOrder=self.slaveProperties.byteOrder)
        self.slaveProperties.pgmProcessor.pgmProperties = result.pgmProperties
        self.slaveProperties.pgmProcessor.maxSector = result.maxSector
        return result

    @wrapped
    def getSectorInfo(self, mode, sectorNumber):
        """Get specific information for a sector."""
        response = self.transport.request(types.Command.GET_SECTOR_INFO, mode, sectorNumber)
        if mode == 0 or mode == 1:
            return types.GetSectorInfoResponseMode01.parse(response, byteOrder=self.slaveProperties.byteOrder)
        elif mode == 2:
            return types.GetSectorInfoResponseMode2.parse(response, byteOrder=self.slaveProperties.byteOrder)

    @wrapped
    def programPrepare(self, codesize):
        """Prepare non-volatile memory programming."""
        cs = self.WORD_pack(codesize)
        return self.transport.request(types.Command.PROGRAM_PREPARE, 0x00, *cs)

    @wrapped
    def programFormat(self, compressionMethod, encryptionMethod, programmingMethod, accessMethod):
        return self.transport.request(
            types.Command.PROGRAM_FORMAT,
            compressionMethod,
            encryptionMethod,
            programmingMethod,
            accessMethod,
        )

    @wrapped
    def programNext(self, data: bytes, remainingBlockLength: int, last: bool = False):
        # d = bytearray()
        # d.append(len(data))
        # if self.slaveProperties.addressGranularity == types.AddressGranularity.DWORD:
        #    d.extend(b"\x00\x00")  # alignment bytes
        # for e in data:
        #    d.extend(self.AG_pack(e))
        if last:
            # last PROGRAM_NEXT packet in a block: the slave device has to send the response after this.
            response = self.transport.request(types.Command.PROGRAM_NEXT, remainingBlockLength, *data)
            return response
        else:
            # the slave device won't respond to consecutive PROGRAM_NEXT packets in block mode,
            # so we must not wait for any response
            self.transport.block_request(types.Command.PROGRAM_NEXT, remainingBlockLength, *data)
            return None

    @wrapped
    def programMax(self, data):
        d = bytearray()
        if self.slaveProperties.addressGranularity == types.AddressGranularity.WORD:
            d.extend(b"\x00")  # alignment bytes
        elif self.slaveProperties.addressGranularity == types.AddressGranularity.DWORD:
            d.extend(b"\x00\x00\x00")  # alignment bytes
        for e in data:
            d.extend(self.AG_pack(e))
        return self.transport.request(types.Command.PROGRAM_MAX, *d)

    @wrapped
    def programVerify(self, verMode, verType, verValue):
        data = bytearray()
        data.extend(self.WORD_pack(verType))
        data.extend(self.DWORD_pack(verValue))
        return self.transport.request(types.Command.PROGRAM_VERIFY, verMode, *data)

    # DBG

    @wrapped
    def dbgAttach(self):
        """Returns detailed information about the implemented version of the SW-DBG feature of the XCP slave

        Returns
        -------
        `pyxcp.types.DbgAttachResponse`
        """
        response = self.transport.request(types.Command.DBG_ATTACH)
        return types.DbgAttachResponse.parse(response, byteOrder=self.slaveProperties.byteOrder)

    @wrapped
    def dbgGetVendorInfo(self):
        """"""
        response = self.transport.request(types.Command.DBG_GET_VENDOR_INFO)
        return types.DbgGetVendorInfoResponse.parse(response, byteOrder=self.slaveProperties.byteOrder)

    @wrapped
    def dbgGetModeInfo(self):
        """"""
        response = self.transport.request(types.Command.DBG_GET_MODE_INFO)
        return types.DbgGetModeInfoResponse.parse(response, byteOrder=self.slaveProperties.byteOrder)

    @wrapped
    def dbgGetJtagId(self):
        """"""
        response = self.transport.request(types.Command.DBG_GET_JTAG_ID)
        return types.DbgGetJtagIdResponse.parse(response, byteOrder=self.slaveProperties.byteOrder)

    @wrapped
    def dbgHaltAfterReset(self):
        """"""
        return self.transport.request(types.Command.DBG_HALT_AFTER_RESET)

    @wrapped
    def dbgGetHwioInfo(self, index: int):
        """"""
        response = self.transport.request(types.Command.DBG_GET_HWIO_INFO, index)
        return types.DbgGetHwioInfoResponse.parse(response, byteOrder=self.slaveProperties.byteOrder)

    @wrapped
    def dbgSetHwioEvent(self, index: int, trigger: int):
        """"""
        return self.transport.request(types.Command.DBG_SET_HWIO_EVENT, index, trigger)

    @wrapped
    def dbgHwioControl(self, pins):
        """"""
        d = bytearray()
        d.extend(self.BYTE_pack(len(pins)))
        for p in pins:
            d.extend(self.BYTE_pack(p[0]))  # index
            d.extend(self.BYTE_pack(p[1]))  # state
            d.extend(self.WORD_pack(p[2]))  # frequency

        response = self.transport.request(types.Command.DBG_HWIO_CONTROL, *d)
        return types.DbgHwioControlResponse.parse(response, byteOrder=self.slaveProperties.byteOrder)

    @wrapped
    def dbgExclusiveTargetAccess(self, mode: int, context: int):
        """"""
        return self.transport.request(types.Command.DBG_EXCLUSIVE_TARGET_ACCESS, mode, context)

    @wrapped
    def dbgSequenceMultiple(self, mode: int, num: int, *seq):
        """"""
        response = self.transport.request(types.Command.DBG_SEQUENCE_MULTIPLE, mode, self.WORD_pack(num), *seq)
        return types.DbgSequenceMultipleResponse.parse(response, byteOrder=self.slaveProperties.byteOrder)

    @wrapped
    def dbgLlt(self, num: int, mode: int, *llts):
        """"""
        response = self.transport.request(types.Command.DBG_LLT, num, mode, *llts)
        return types.DbgLltResponse.parse(response, byteOrder=self.slaveProperties.byteOrder)

    @wrapped
    def dbgReadModifyWrite(self, tri: int, width: int, address: int, mask: int, data: int):
        """"""
        d = bytearray()
        d.extend(b"\x00")
        d.append(tri)
        d.append(width)
        d.extend(b"\x00\x00")
        d.extend(self.DLONG_pack(address))
        if width == 0x01:
            d.extend(self.BYTE_pack(mask))
            d.extend(self.BYTE_pack(data))
        elif width == 0x02:
            d.extend(self.WORD_pack(mask))
            d.extend(self.WORD_pack(data))
        elif width == 0x04:
            d.extend(self.DWORD_pack(mask))
            d.extend(self.DWORD_pack(data))
        elif width == 0x08:
            d.extend(self.DLONG_pack(mask))
            d.extend(self.DLONG_pack(data))
        response = self.transport.request(types.Command.DBG_READ_MODIFY_WRITE, *d)
        return types.DbgReadModifyWriteResponse.parse(response, byteOrder=self.slaveProperties.byteOrder, width=width)

    @wrapped
    def dbgWrite(self, tri: int, width: int, address: int, data):
        """"""
        d = bytearray()
        d.extend(b"\x00")
        d.append(tri)
        self._dbg_width = width
        d.append(width)
        d.extend(self.WORD_pack(len(data)))
        d.extend(self.DLONG_pack(address))
        for da in data:
            if width == 0x01:
                d.extend(self.BYTE_pack(da))
            elif width == 0x02:
                d.extend(self.WORD_pack(da))
            elif width == 0x04:
                d.extend(self.DWORD_pack(da))
            elif width == 0x08:
                d.extend(self.DLONG_pack(da))
        return self.transport.request(types.Command.DBG_WRITE, *d)

    @wrapped
    def dbgWriteNext(self, num: int, data: int):
        """"""
        d = bytearray()
        d.extend(b"\x00")
        d.extend(self.WORD_pack(num))
        d.extend(b"\x00\x00")
        for i in range(num):
            if self._dbg_width == 0x01:
                d.extend(self.BYTE_pack(data[i]))
            elif self._dbg_width == 0x02:
                d.extend(self.WORD_pack(data[i]))
            elif self._dbg_width == 0x04:
                d.extend(self.DWORD_pack(data[i]))
            elif self._dbg_width == 0x08:
                d.extend(self.DLONG_pack(data[i]))
        return self.transport.request(types.Command.DBG_WRITE_NEXT, *d)

    @wrapped
    def dbgWriteCan1(self, tri: int, address: int):
        """"""
        d = bytearray()
        d.extend(self.BYTE_pack(tri))
        d.extend(self.DWORD_pack(address))
        return self.transport.request(types.Command.DBG_WRITE_CAN1, *d)

    @wrapped
    def dbgWriteCan2(self, width: int, num: int):
        """"""
        d = bytearray()
        self._dbg_width = width
        d.append(width)
        d.extend(self.BYTE_pack(num))
        return self.transport.request(types.Command.DBG_WRITE_CAN2, *d)

    @wrapped
    def dbgWriteCanNext(self, num: int, data: int):
        """"""
        d = bytearray()
        d.extend(self.BYTE_pack(num))
        for i in range(num):
            if self._dbg_width == 0x01:
                d.extend(self.BYTE_pack(data[i]))
            elif self._dbg_width == 0x02:
                d.extend(self.WORD_pack(data[i]))
            elif self._dbg_width == 0x04:
                d.extend(self.DWORD_pack(data[i]))
            elif self._dbg_width == 0x08:
                d.extend(self.DLONG_pack(data[i]))
        return self.transport.request(types.Command.DBG_WRITE_CAN_NEXT, *d)

    @wrapped
    def dbgRead(self, tri: int, width: int, num: int, address: int):
        """"""
        d = bytearray()
        d.extend(b"\x00")
        d.extend(self.BYTE_pack(tri))
        self._dbg_width = width
        d.extend(self.BYTE_pack(width))
        d.extend(self.WORD_pack(num))
        d.extend(self.DLONG_pack(address))
        response = self.transport.request(types.Command.DBG_READ, *d)
        return types.DbgReadResponse.parse(response, byteOrder=self.slaveProperties.byteOrder, width=width)

    @wrapped
    def dbgReadCan1(self, tri: int, address: int):
        """"""
        d = bytearray()
        d.extend(self.BYTE_pack(tri))
        d.extend(self.DWORD_pack(address))
        return self.transport.request(types.Command.DBG_READ_CAN1, *d)

    @wrapped
    def dbgReadCan2(self, width: int, num: int):
        """"""
        d = bytearray()
        self._dbg_width = width
        d.extend(self.BYTE_pack(width))
        d.extend(self.BYTE_pack(num))
        return self.transport.request(types.Command.DBG_READ_CAN2, *d)

    @wrapped
    def dbgGetTriDescTbl(self):
        """"""
        response = self.transport.request(types.Command.DBG_GET_TRI_DESC_TBL, b"\x00\x00\x00\x00\x00")
        return types.DbgGetTriDescTblResponse.parse(response, byteOrder=self.slaveProperties.byteOrder)

    @wrapped
    def dbgLlbt(self, data):
        """"""
        d = bytearray()
        d.extend(b"\x00")
        d.extend(self.WORD_pack(len(data)))
        for b in data:
            d.extend(self.BYTE_pack(b))
        response = self.transport.request(types.Command.DBG_LLBT, d)
        return types.DbgLlbtResponse.parse(response, byteOrder=self.slaveProperties.byteOrder)

    @wrapped
    def timeCorrelationProperties(self, setProperties, getPropertiesRequest, clusterId):
        response = self.transport.request(
            types.Command.TIME_CORRELATION_PROPERTIES, setProperties, getPropertiesRequest, 0, *self.WORD_pack(clusterId)
        )
        return types.TimeCorrelationPropertiesResponse.parse(response, byteOrder=self.slaveProperties.byteOrder)

    # Transport layer commands / CAN.

    @broadcasted
    @wrapped
    def getSlaveID(self, mode: int):
        self.transportLayerCmd(types.TransportLayerCommands.GET_SLAVE_ID, "X", "C", "P", mode)

    def getDaqId(self, daqListNumber: int):
        response = self.transportLayerCmd(types.TransportLayerCommands.GET_DAQ_ID, *self.WORD_pack(daqListNumber))
        if response:
            return types.GetDaqIdResponse.parse(response, byteOrder=self.slaveProperties.byteOrder)

    def setDaqId(self, daqListNumber: int, identifier: int):
        response = self.transportLayerCmd(
            types.TransportLayerCommands.SET_DAQ_ID, *self.WORD_pack(daqListNumber), *self.DWORD_pack(identifier)
        )
        return response

    # Convenience Functions.
    def verify(self, addr, length):
        """Convenience function for verification of a data-transfer from slave
        to master (Not part of the XCP Specification).

        Parameters
        ----------
        addr : int
        length : int

        Returns
        -------
        bool
        """
        self.setMta(addr)
        cs = self.buildChecksum(length)
        self.logger.debug("BuildChecksum return'd: 0x{:08X} [{}]".format(cs.checksum, cs.checksumType))
        self.setMta(addr)
        data = self.fetch(length)
        cc = checksum.check(data, cs.checksumType)
        self.logger.debug("Our checksum          : 0x{:08X}".format(cc))
        return cs.checksum == cc

    def getDaqInfo(self):
        """Get DAQ information: processor, resolution, events."""
        result = {}
        dpi = self.getDaqProcessorInfo()
        processorInfo = {
            "minDaq": dpi["minDaq"],
            "maxDaq": dpi["maxDaq"],
            "properties": {
                "configType": dpi["daqProperties"]["daqConfigType"],
                "overloadEvent": dpi["daqProperties"]["overloadEvent"],
                "overloadMsb": dpi["daqProperties"]["overloadMsb"],
                "prescalerSupported": dpi["daqProperties"]["prescalerSupported"],
                "pidOffSupported": dpi["daqProperties"]["pidOffSupported"],
                "timestampSupported": dpi["daqProperties"]["timestampSupported"],
                "bitStimSupported": dpi["daqProperties"]["bitStimSupported"],
                "resumeSupported": dpi["daqProperties"]["resumeSupported"],
            },
            "keyByte": {
                "identificationField": dpi["daqKeyByte"]["Identification_Field"],
                "addressExtension": dpi["daqKeyByte"]["Address_Extension"],
                "optimisationType": dpi["daqKeyByte"]["Optimisation_Type"],
            },
        }
        result["processor"] = processorInfo

        dri = self.getDaqResolutionInfo()
        resolutionInfo = {
            "timestampTicks": dri["timestampTicks"],
            "maxOdtEntrySizeDaq": dri["maxOdtEntrySizeDaq"],
            "maxOdtEntrySizeStim": dri["maxOdtEntrySizeStim"],
            "granularityOdtEntrySizeDaq": dri["granularityOdtEntrySizeDaq"],
            "granularityOdtEntrySizeStim": dri["granularityOdtEntrySizeStim"],
            "timestampMode": {
                "unit": dri["timestampMode"]["unit"],
                "fixed": dri["timestampMode"]["fixed"],
                "size": dri["timestampMode"]["size"],
            },
        }
        result["resolution"] = resolutionInfo
        channels = []
        daq_events = []
        for ecn in range(dpi.maxEventChannel):
            eci = self.getDaqEventInfo(ecn)
            cycle = eci["eventChannelTimeCycle"]
            maxDaqList = eci["maxDaqList"]
            priority = eci["eventChannelPriority"]
            time_unit = eci["eventChannelTimeUnit"]
            consistency = eci["daqEventProperties"]["consistency"]
            daq_supported = eci["daqEventProperties"]["daq"]
            stim_supported = eci["daqEventProperties"]["stim"]
            packed_supported = eci["daqEventProperties"]["packed"]
            name = self.fetch(eci.eventChannelNameLength)
            if name:
                name = decode_bytes(name)
            channel = {
                "name": name,
                "priority": eci["eventChannelPriority"],
                "unit": eci["eventChannelTimeUnit"],
                "cycle": eci["eventChannelTimeCycle"],
                "maxDaqList": eci["maxDaqList"],
                "properties": {
                    "consistency": consistency,
                    "daq": daq_supported,
                    "stim": stim_supported,
                    "packed": packed_supported,
                },
            }
            daq_event_info = DaqEventInfo(
                name,
                types.EVENT_CHANNEL_TIME_UNIT_TO_EXP[time_unit],
                cycle,
                maxDaqList,
                priority,
                consistency,
                daq_supported,
                stim_supported,
                packed_supported,
            )
            daq_events.append(daq_event_info)
            channels.append(channel)
        result["channels"] = channels
        self.stim.setDaqEventInfo(daq_events)
        return result

    def getCurrentProtectionStatus(self):
        """"""
        if self.currentProtectionStatus is None:
            status = self.getStatus()
            self._setProtectionStatus(status.resourceProtectionStatus)
        return self.currentProtectionStatus

    def _setProtectionStatus(self, protection):
        """"""
        self.currentProtectionStatus = {
            "dbg": protection.dbg,
            "pgm": protection.pgm,
            "stim": protection.stim,
            "daq": protection.daq,
            "calpag": protection.calpag,
        }

    def cond_unlock(self, resources=None):
        """Conditionally unlock resources, i.e. only unlock locked resources.

        Precondition: Parameter "SEED_N_KEY_DLL" must be present and point to a valid DLL/SO.

        Parameters
        ----------
        resources: str
            Comma or space separated list of resources, e.g. "DAQ, CALPAG".
            The names are not case-sensitive.
            Valid identifiers are: "calpag", "daq", "dbg", "pgm", "stim".

            If omitted, try to unlock every available resource.

        Raises
        ------
        ValueError
            Invalid resource name.

        `dllif.SeedNKeyError`
            In case of DLL related issues.
        """
        import re
        from pyxcp.dllif import getKey, SeedNKeyResult, SeedNKeyError

        MAX_PAYLOAD = self.slaveProperties["maxCto"] - 2

        if not (self.seed_n_key_dll or self.seed_n_key_function):
            raise RuntimeError("Neither seed and key DLL  or function specified, cannot proceed.")
        if resources is None:
            result = []
            if self.slaveProperties["supportsCalpag"]:
                result.append("calpag")
            if self.slaveProperties["supportsDaq"]:
                result.append("daq")
            if self.slaveProperties["supportsStim"]:
                result.append("stim")
            if self.slaveProperties["supportsPgm"]:
                result.append("pgm")
            resources = ",".join(result)
        protection_status = self.getCurrentProtectionStatus()
        resource_names = [r.lower() for r in re.split(r"[ ,]", resources) if r]
        for name in resource_names:
            if name not in types.RESOURCE_VALUES:
                raise ValueError("Invalid resource name '{}'.".format(name))
            if not protection_status[name]:
                continue
            resource_value = types.RESOURCE_VALUES[name]
            result = self.getSeed(types.XcpGetSeedMode.FIRST_PART, resource_value)
            seed = list(result.seed)
            length = result.length
            if length == 0:
                continue
            if length > MAX_PAYLOAD:
                remaining = length - len(seed)
                while remaining > 0:
                    result = self.getSeed(types.XcpGetSeedMode.REMAINING, resource_value)
                    seed.extend(list(result.seed))
<<<<<<< HEAD
                    remaining = result.length
            self.logger.debug(f"Got seed {seed} for resource {resource_value}.")
            if self.seed_n_key_function:
                key = self.seed_n_key_function(resource_value, bytes(seed))
                self.logger.debug(f"Using seed and key function '{self.seed_n_key_function.__name__}()'.")
                result = SeedNKeyResult.ACK
            elif self.seed_n_key_dll:
                self.logger.debug(f"Using seed and key DLL '{self.seed_n_key_dll}'.")
                result, key = getKey(
                    self.logger,
                    self.seed_n_key_dll,
                    resource_value,
                    bytes(seed),
                    self.seed_n_key_dll_same_bit_width,
                )
            if result == SeedNKeyResult.ACK:
                key = list(key)
                self.logger.debug(f"Unlocking resource {resource_value} with key {key}.")
                total_length = len(key)
                offset = 0
                while offset < total_length:
                    data = key[offset : offset + MAX_PAYLOAD]
                    key_length = len(data)
                    offset += key_length
                    self.unlock(key_length, data)
=======
                    remaining -= result.length
            result, key = getKey(
                self.logger,
                self.seedNKeyDLL,
                resource_value,
                bytes(seed),
                self.seedNKeyDLL_same_bit_width,
            )
            if result == SeedNKeyResult.ACK:
                key = list(key)
                remaining = len(key)
                while key:
                    data = key[:MAX_PAYLOAD]
                    key_len = len(data)
                    self.unlock(remaining, data)
                    key = key[MAX_PAYLOAD:]
                    remaining -= key_len
>>>>>>> a61b8153
            else:
                raise SeedNKeyError("SeedAndKey DLL returned: {}".format(SeedNKeyResult(result).name))

    def identifier(self, id_value: int) -> str:
        """Return the identifier for the given value.
        Use this method instead of calling `getId()` directly.

        Parameters
        ----------
        id_value: int
            For standard identifiers, use the constants from `pyxcp.types.XcpGetIdType`.

        Returns
        -------
        str
        """
        gid = self.getId(id_value)
        if (gid.mode & 0x01) == 0x01:
            value = bytes(gid.identification or b"")
        else:
            value = self.fetch(gid.length)
        return decode_bytes(value)

    def id_scanner(self, scan_ranges: Optional[Collection[Collection[int]]] = None) -> Dict[str, str]:
        """Scan for available standard identification types (GET_ID).

        Parameters
        ----------
        scan_ranges: Optional[Collection[Collection[int]]]

        - If parameter is omitted or `None` test every standard identification type (s. GET_ID service)
          plus extensions by Vector Informatik.
        - Else `scan_ranges` must be a list-of-list.
            e.g: [[12, 80], [123], [240, 16, 35]]
                - The first list is a range (closed interval).
                - The second is a single value.
                - The third is a value list.

        Returns
        -------
        Dict[str, str]

        """
        result = {}

        def make_generator(sr):
            STD_IDS = {int(v): k for k, v in types.XcpGetIdType.__members__.items()}
            if sr is None:
                scan_range = STD_IDS.keys()
            else:
                scan_range = []
                if not isinstance(sr, Collection):
                    raise TypeError("scan_ranges must be of type `Collection`")
                for element in sr:
                    if not isinstance(element, Collection):
                        raise TypeError("scan_ranges elements must be of type `Collection`")
                    if not element:
                        raise ValueError("scan_ranges elements cannot be empty")
                    if len(element) == 1:
                        scan_range.append(element[0])  # Single value
                    elif len(element) == 2:
                        start, stop = element  # Value range
                        scan_range.extend(list(range(start, stop + 1)))
                    else:
                        scan_range.extend(element)  # Value list.
            scan_range = sorted(frozenset(scan_range))

            def generate():
                for idx, id_value in enumerate(scan_range):
                    if id_value in STD_IDS:
                        name = STD_IDS[id_value]
                    else:
                        name = f"USER_{idx}"
                    yield id_value, name,

            return generate()

        gen = make_generator(scan_ranges)
        for id_value, name in gen:
            response = b""
            try:
                response = self.identifier(id_value)
            except types.XcpResponseError:
                # don't depend on confirming implementation, i.e.: ID not implemented ==> empty response.
                pass
            except Exception:
                raise
            if response:
                result[name] = response
        return result


def ticks_to_seconds(ticks, resolution):
    """Convert DAQ timestamp/tick value to seconds.

    Parameters
    ----------
    ticks: int

    unit: `GetDaqResolutionInfoResponse` as returned by :meth:`getDaqResolutionInfo`
    """
    warnings.warn(
        "ticks_to_seconds() deprecated, use factory :func:`make_tick_converter` instead.",
        Warning,
    )
    return (10 ** types.DAQ_TIMESTAMP_UNIT_TO_EXP[resolution.timestampMode.unit]) * resolution.timestampTicks * ticks


def make_tick_converter(resolution):
    """Make a function that converts tick count from XCP slave to seconds.

    Parameters
    ----------
    resolution: `GetDaqResolutionInfoResponse` as returned by :meth:`getDaqResolutionInfo`

    """
    exponent = types.DAQ_TIMESTAMP_UNIT_TO_EXP[resolution.timestampMode.unit]
    tick_resolution = resolution.timestampTicks
    base = (10**exponent) * tick_resolution

    def ticks_to_seconds(ticks):
        """Convert DAQ timestamp/tick value to seconds.

        Parameters
        ----------
        ticks: int

        Returns
        -------
        float
        """
        return base * ticks

    return ticks_to_seconds<|MERGE_RESOLUTION|>--- conflicted
+++ resolved
@@ -1826,7 +1826,6 @@
                 while remaining > 0:
                     result = self.getSeed(types.XcpGetSeedMode.REMAINING, resource_value)
                     seed.extend(list(result.seed))
-<<<<<<< HEAD
                     remaining = result.length
             self.logger.debug(f"Got seed {seed} for resource {resource_value}.")
             if self.seed_n_key_function:
@@ -1852,25 +1851,6 @@
                     key_length = len(data)
                     offset += key_length
                     self.unlock(key_length, data)
-=======
-                    remaining -= result.length
-            result, key = getKey(
-                self.logger,
-                self.seedNKeyDLL,
-                resource_value,
-                bytes(seed),
-                self.seedNKeyDLL_same_bit_width,
-            )
-            if result == SeedNKeyResult.ACK:
-                key = list(key)
-                remaining = len(key)
-                while key:
-                    data = key[:MAX_PAYLOAD]
-                    key_len = len(data)
-                    self.unlock(remaining, data)
-                    key = key[MAX_PAYLOAD:]
-                    remaining -= key_len
->>>>>>> a61b8153
             else:
                 raise SeedNKeyError("SeedAndKey DLL returned: {}".format(SeedNKeyResult(result).name))
 
