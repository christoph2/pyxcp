--- conflicted
+++ resolved
@@ -9,12 +9,9 @@
 import types
 from collections import namedtuple
 
-<<<<<<< HEAD
 import can
 
 from pyxcp.config import application
-=======
->>>>>>> a61b8153
 from pyxcp.errormatrix import Action
 from pyxcp.errormatrix import ERROR_MATRIX
 from pyxcp.errormatrix import PreAction
@@ -24,7 +21,6 @@
 from pyxcp.types import XcpTimeoutError
 
 handle_errors = True  # enable/disable XCP error-handling.
-
 
 
 class SingletonBase(object):
