--- conflicted
+++ resolved
@@ -16,15 +16,12 @@
         for (const auto& entry : entries) {
             const auto& [name, dt_name] = entry;
             m_entries.emplace_back(McObject(name, 0, 0, 0, dt_name));
-<<<<<<< HEAD
         }
     }
 
     const std::vector<McObject>& get_entries() const {
         return m_entries;
-=======
->>>>>>> 27ee2eab
-        }
+    }
 
    private:
     std::vector<McObject> m_entries;
@@ -44,62 +41,33 @@
         m_total_length(0) {
     }
 
-<<<<<<< HEAD
-=======
-    const std::vector<McObject>& get_entries() const {
-        return m_entries;
-    }
-
-   private:
-    std::vector<McObject> m_entries;
-};
-
-class DaqListBase {
-   public:
-    DaqListBase(std::string_view name, std::uint16_t event_num, bool stim, bool enable_timestamps, std::uint8_t priority, std::uint8_t prescaler) :
-        m_name(name),
-        m_event_num(event_num),
-        m_priority(priority),
-        m_prescaler(prescaler),
-        m_stim(stim),
-        m_enable_timestamps(enable_timestamps),
-        m_odt_count(0),
-        m_total_entries(0),
-        m_total_length(0) {
-    }
-
->>>>>>> 27ee2eab
     virtual ~DaqListBase() = default;
 
     bool get_enable_timestamps() const {
         return m_enable_timestamps;
     }
 
-    const std::string& get_name() const noexcept {
+    const std::string& get_name() const {
         return m_name;
     }
 
-    std::uint16_t get_event_num() const noexcept {
+    std::uint16_t get_event_num() const {
         return m_event_num;
     }
 
-    std::uint8_t get_priority() const noexcept {
+    std::uint8_t get_priority() const {
         return m_priority;
     }
 
-    std::uint8_t get_prescaler() const noexcept {
+    std::uint8_t get_prescaler() const {
         return m_prescaler;
     }
 
-	bool get_predefined_list() const noexcept {
-		return m_predefined_list;
-	}
-
-    void set_event_num(std::uint16_t event_num) noexcept {
+    void set_event_num(std::uint16_t event_num) {
         m_event_num = event_num;
     }
 
-    bool get_stim() const noexcept {
+    bool get_stim() const {
         return m_stim;
     }
 
@@ -107,7 +75,7 @@
         return m_measurements_opt;
     }
 
-    const std::vector<std::string>& get_header_names() const noexcept {
+    const std::vector<std::string>& get_header_names() const {
         return m_header_names;
     }
 
@@ -115,23 +83,23 @@
         return m_headers;
     }
 
-    std::uint16_t get_odt_count() const noexcept {
+    std::uint16_t get_odt_count() const {
         return m_odt_count;
     }
 
-    std::uint16_t get_total_entries() const noexcept {
+    std::uint16_t get_total_entries() const {
         return m_total_entries;
     }
 
-    std::uint16_t get_total_length() const noexcept {
+    std::uint16_t get_total_length() const {
         return m_total_length;
     }
 
-    const flatten_odts_t& get_flatten_odts() const noexcept {
+    const flatten_odts_t& get_flatten_odts() const {
         return m_flatten_odts;
     }
 
-    void set_measurements_opt(const std::vector<Bin>& measurements_opt) noexcept {
+    void set_measurements_opt(const std::vector<Bin>& measurements_opt) {
         m_measurements_opt = measurements_opt;
         auto odt_count     = 0u;
         auto total_entries = 0u;
@@ -201,8 +169,6 @@
         ss << to_binary(m_event_num);
         ss << to_binary(m_stim);
         ss << to_binary(m_enable_timestamps);
-		ss << to_binary(m_prescaler);
-		ss << to_binary(m_predefined_list);
 
         ss << to_binary(m_odt_count);
         ss << to_binary(m_total_entries);
@@ -240,17 +206,15 @@
         return ss.str();
     }
 
-    std::string to_string() const noexcept {
+    std::string to_string() const {
         std::stringstream ss;
 
         ss << "DaqList(";
         ss << "name="" << m_name << "", ";
         ss << "event_num=" << static_cast<std::uint16_t>(m_event_num) << ", ";
         ss << "stim=" << bool_to_string(m_stim) << ", ";
-        ss << "enable_timestamps=" << bool_to_string(m_enable_timestamps) << ", ";
-		ss << "predefined_list=" << bool_to_string(m_predefined_list) << ", ";
-        ss << "prescaler=" << static_cast<std::uint16_t>(m_prescaler) << ", ";
-		ss << "measurements=[\n";
+        ss << "enable_timestamps" << bool_to_string(m_enable_timestamps) << ", ";
+        ss << "measurements=[\n";
         for (const auto& meas : m_measurements) {
             ss << ::to_string(meas) << ",\n";
         }
@@ -269,7 +233,7 @@
         return ss.str();
     }
 
-    static void loads(std::string_view buffer) noexcept {
+    static void loads(std::string_view buffer) {
     }
 
    private:
