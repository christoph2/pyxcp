

#if !defined(__REKORDER_HPP)
    #define __REKORDER_HPP

    #if !defined(STANDALONE_REKORDER)
        #define STANDALONE_REKORDER 0
    #endif /* STANDALONE_REKORDER */

    #include <array>
    #include <atomic>
<<<<<<< HEAD
=======
    #include <bit>
>>>>>>> a61b8153
    #include <bitset>
    #include <cerrno>
    #include <condition_variable>
    #include <cstdint>
    #include <cstdio>
    #include <cstdlib>
    #include <cstring>
    #include <ctime>
    #include <exception>
    #include <functional>
    #include <mutex>
    #include <optional>
    #include <queue>
    #include <stdexcept>
    #include <string>
    #include <thread>
    #include <utility>
    #include <variant>
    #include <vector>

    #if defined(_WIN32)
        #include <Windows.h>
        #include <fcntl.h>
        #include <io.h>
    #endif /* _WIN32 */

    #include "lz4.h"
    #include "mio.hpp"

    #if STANDALONE_REKORDER == 0
        #include <pybind11/numpy.h>
        #include <pybind11/pybind11.h>
        #include <pybind11/stl.h>

namespace py = pybind11;
using namespace pybind11::literals;
    #endif /* STANDALONE_REKORDER */

    #if !defined(__BIGGEST_ALIGNMENT__)
        #define __BIGGEST_ALIGNMENT__ (8)
    #endif

    #define __ALIGNMENT_REQUIREMENT __BIGGEST_ALIGNMENT__
    #define __ALIGN                 alignas(__ALIGNMENT_REQUIREMENT)

constexpr auto kilobytes(std::uint32_t value) -> std::uint32_t {
    return value * 1024;
}

constexpr auto megabytes(std::uint32_t value) -> std::uint32_t {
    return kilobytes(value) * 1024;
}

constexpr uint16_t XCP_PAYLOAD_MAX = 0xFFFF;

    /*
    byte-order is, where applicable little ending (LSB first).
    */
    #pragma pack(push)
    #pragma pack(1)

struct FileHeaderType {
    uint16_t hdr_size;
    uint16_t version;
    uint16_t options;
    uint32_t num_containers;
    uint32_t record_count;
    uint32_t size_compressed;
    uint32_t size_uncompressed;
};

using HeaderTuple = std::tuple<std::uint32_t, std::uint32_t, std::uint32_t, std::uint32_t, double>;

static_assert(sizeof(FileHeaderType) == 22);

struct ContainerHeaderType {
    uint32_t record_count;
    uint32_t size_compressed;
    uint32_t size_uncompressed;
};

<<<<<<< HEAD
using blob_t = unsigned char;
=======
using blob_t      = unsigned char;
using blob_string = std::basic_string<blob_t>;
>>>>>>> a61b8153

    #if STANDALONE_REKORDER == 1
using payload_t = std::shared_ptr<blob_t[]>;
    #else
using payload_t = py::array_t<blob_t>;
    #endif /* STANDALONE_REKORDER */

struct frame_header_t {
    uint8_t  category{ 0 };
    uint16_t counter{ 0 };
    double   timestamp{ 0.0 };
    uint16_t length{ 0 };
};

    #pragma pack(pop)

using FrameTuple       = std::tuple<std::uint8_t, std::uint16_t, double, std::uint16_t, payload_t>;
using FrameVector      = std::vector<FrameTuple>;
using FrameTupleWriter = std::tuple<std::uint8_t, std::uint16_t, double, std::uint16_t, char*>;

enum class FrameCategory : std::uint8_t {
    META,
    CMD,
    RES,
    ERR,
    EV,
    SERV,
    DAQ,
    STIM,
};

namespace detail {
const std::string FILE_EXTENSION(".xmraw");
const std::string MAGIC{ "ASAMINT::XCP_RAW" };
constexpr auto    MAGIC_SIZE       = 16;
constexpr auto    VERSION          = 0x0100;
constexpr auto    FILE_HEADER_SIZE = sizeof(FileHeaderType);
constexpr auto    CONTAINER_SIZE   = sizeof(ContainerHeaderType);
}  // namespace detail

constexpr auto file_header_size() -> std::uint32_t {
    return (detail::FILE_HEADER_SIZE + detail::MAGIC_SIZE);
}

using rounding_func_t = std::function<std::uint32_t(std::uint32_t)>;

inline rounding_func_t create_rounding_func(std::uint32_t multiple) {
    return [multiple](std::uint32_t value) {
        return (value + (multiple - 1)) & ~(multiple - 1);
    };
}

const auto round_to_alignment = create_rounding_func(__ALIGNMENT_REQUIREMENT);

inline void _fcopy(char* dest, char const * src, std::uint32_t n) noexcept {
    for (std::uint32_t i = 0; i < n; ++i) {
        dest[i] = src[i];
    }
}

    #if STANDALONE_REKORDER == 1
inline blob_t* get_payload_ptr(const payload_t& payload) noexcept {
    return payload.get();
}

inline payload_t create_payload(std::uint32_t size, blob_t const * data) noexcept {
    auto pl = std::make_shared<blob_t[]>(size);
    _fcopy(reinterpret_cast<char*>(pl.get()), reinterpret_cast<char const *>(data), size);
    return pl;
}
    #else
inline payload_t create_payload(std::uint32_t size, blob_t const * data) {
    return py::array_t<blob_t>(size, data);
}

inline blob_t* get_payload_ptr(const payload_t& payload) noexcept {
    py::buffer_info buf = payload.request();

    return static_cast<blob_t*>(buf.ptr);
}
    #endif /* STANDALONE_REKORDER */

inline void hexdump(blob_t const * buf, std::uint16_t sz) {
    for (std::uint16_t idx = 0; idx < sz; ++idx) {
        printf("%02X ", buf[idx]);
    }
    printf("\n\r");
}

template<typename T>
class TsQueue {
   public:

    TsQueue() = default;

    TsQueue(const TsQueue& other) noexcept {
        std::scoped_lock lock(other.m_mtx);
        m_queue = other.m_queue;
    }

    void put(T value) noexcept {
        std::scoped_lock lock(m_mtx);
        m_queue.push(value);
        m_cond.notify_one();
    }

    std::shared_ptr<T> get() noexcept {
        std::unique_lock lock(m_mtx);
        m_cond.wait(lock, [this] { return !m_queue.empty(); });
        std::shared_ptr<T> result(std::make_shared<T>(m_queue.front()));
        m_queue.pop();
        return result;
    }

    bool empty() const noexcept {
        std::scoped_lock lock(m_mtx);
        return m_queue.empty();
    }

   private:

    mutable std::mutex      m_mtx;
    std::queue<T>           m_queue;
    std::condition_variable m_cond;
};

class Event {
   public:

    Event(const Event& other) noexcept {
        std::scoped_lock lock(other.m_mtx);
        m_flag = other.m_flag;
    }

    ~Event() = default;
    Event()  = default;

    void signal() noexcept {
        std::scoped_lock lock(m_mtx);
        m_flag = true;
        m_cond.notify_one();
    }

    void wait() noexcept {
        std::unique_lock lock(m_mtx);
        m_cond.wait(lock, [this] { return m_flag; });
        m_flag = false;
    }

    bool state() const noexcept {
        std::scoped_lock lock(m_mtx);
        return m_flag;
    }

   private:

    mutable std::mutex      m_mtx{};
    bool                    m_flag{ false };
    std::condition_variable m_cond{};
};

/*
 *
 * Super simplicistic block memory manager.
 *
 */
template<typename T, int _IS, int _NB>
class BlockMemory {
   public:

    using mem_block_t = std::array<T, _IS>;

    explicit BlockMemory() noexcept : m_memory{ nullptr }, m_allocation_count{ 0 } {
        m_memory = new T[_IS * _NB];
    }

    ~BlockMemory() noexcept {
        if (m_memory) {
            delete[] m_memory;
        }
    }

    BlockMemory(const BlockMemory&) = delete;

    T* acquire() noexcept {
        const std::scoped_lock lock(m_mtx);

        if (m_allocation_count >= _NB) {
            return nullptr;
        }
        T* ptr = reinterpret_cast<T*>(m_memory + (m_allocation_count * _IS));
        m_allocation_count++;
        return ptr;
    }

    void release() noexcept {
        const std::scoped_lock lock(m_mtx);
        if (m_allocation_count == 0) {
            return;
        }
        m_allocation_count--;
    }

   private:

    T*            m_memory;
    std::uint32_t m_allocation_count;
    std::mutex    m_mtx;
};

    #include "reader.hpp"
    #include "unfolder.hpp"
    #include "writer.hpp"

#endif  // __REKORDER_HPP<|MERGE_RESOLUTION|>--- conflicted
+++ resolved
@@ -9,10 +9,7 @@
 
     #include <array>
     #include <atomic>
-<<<<<<< HEAD
-=======
     #include <bit>
->>>>>>> a61b8153
     #include <bitset>
     #include <cerrno>
     #include <condition_variable>
@@ -94,12 +91,8 @@
     uint32_t size_uncompressed;
 };
 
-<<<<<<< HEAD
-using blob_t = unsigned char;
-=======
 using blob_t      = unsigned char;
 using blob_string = std::basic_string<blob_t>;
->>>>>>> a61b8153
 
     #if STANDALONE_REKORDER == 1
 using payload_t = std::shared_ptr<blob_t[]>;
