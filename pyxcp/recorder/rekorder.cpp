--- conflicted
+++ resolved
@@ -170,7 +170,7 @@
             //m_intermediate_storage
             //m_intermediate_storage_offset
 
-            
+
 
             m_container_size_uncompressed += (detail::FRAME_SIZE + frame.length);
             if (m_container_size_uncompressed > m_chunk_size) {
@@ -379,13 +379,9 @@
         fr.counter = idx;
         fr.timestamp = std::clock();
         fr.length = 10 + (rand() % 240);
-<<<<<<< HEAD
-        my_frames.emplace_back(std::move(fr));
-=======
         auto * payload = new std::uint8_t[fr.length];
->>>>>>> 961254a2
         filler = (filler + 1) % 16;
-        ::memset(payload, filler, fr.length); 
+        ::memset(payload, filler, fr.length);
         buffer.emplace_back(payload);
         fr.payload = payload;
         my_frames.emplace_back(std::move(fr));
