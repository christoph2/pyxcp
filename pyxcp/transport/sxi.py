--- conflicted
+++ resolved
@@ -5,9 +5,6 @@
 import serial
 
 import pyxcp.types as types
-<<<<<<< HEAD
-from pyxcp.transport.base import BaseTransport, XcpFramingConfig, parse_header_format
-=======
 from pyxcp.transport.base import (
     BaseTransport,
     ChecksumType,
@@ -15,7 +12,6 @@
     XcpTransportLayerType,
     parse_header_format,
 )
->>>>>>> 31c61481
 
 
 @dataclass
@@ -41,16 +37,12 @@
         self.mode = self.config.mode
         header_len, header_ctr, header_fill = parse_header_format(self.config.header_format)
         framing_config = XcpFramingConfig(
-<<<<<<< HEAD
-            header_len=header_len, header_ctr=header_ctr, header_fill=header_fill, tail_fill=False, tail_cs=0
-=======
             transport_layer_type=XcpTransportLayerType.SXI,
             header_len=header_len,
             header_ctr=header_ctr,
             header_fill=header_fill,
             tail_fill=False,
             tail_cs=0,
->>>>>>> 31c61481
         )
         super().__init__(config, framing_config, policy, transport_layer_interface)
         self.tail_format = self.config.tail_format
