#!/usr/bin/env python
import abc
import logging
import threading
from collections import deque
from typing import Any, Dict, Optional, Set, Type

import pyxcp.types as types
<<<<<<< HEAD
from pyxcp.cpp_ext.cpp_ext import Timestamp, TimestampType, XcpFraming, XcpFramingConfig
=======
from pyxcp.cpp_ext.cpp_ext import (
    ChecksumType,
    Timestamp,
    TimestampType,
    XcpFraming,
    XcpFramingConfig,
    XcpTransportLayerType,
)
>>>>>>> 31c61481
from pyxcp.recorder import XcpLogFileWriter
from pyxcp.timing import Timing
from pyxcp.utils import CurrentDatetime, hexDump, seconds_to_nanoseconds, short_sleep


class FrameAcquisitionPolicy:
    """
    Base class for all frame acquisition policies.

    Parameters
    ---------
    filter_out: set or None
        A set of frame types to filter out.
        If None, all frame types are accepted for further processing.

        Example: (FrameType.REQUEST, FrameType.RESPONSE, FrameType.EVENT, FrameType.SERV)
                  ==> care only about DAQ frames.
    """

    def __init__(self, filter_out: Optional[Set[types.FrameCategory]] = None):
        self._frame_types_to_filter_out = filter_out or set()

    @property
    def filtered_out(self) -> Set[types.FrameCategory]:
        return self._frame_types_to_filter_out

    def feed(self, frame_type: types.FrameCategory, counter: int, timestamp: int, payload: bytes) -> None: ...  # noqa: E704

    def finalize(self) -> None:
        """
        Finalize the frame acquisition policy (if required).
        """
        ...


class NoOpPolicy(FrameAcquisitionPolicy):
    """
    No operation / do nothing policy.
    """


class LegacyFrameAcquisitionPolicy(FrameAcquisitionPolicy):
    """Dequeue based frame acquisition policy.

    Deprecated: Use only for compatibility reasons.
    """

    def __init__(self, filter_out: Optional[Set[types.FrameCategory]] = None) -> None:
        super().__init__(filter_out)
        self.reqQueue = deque()
        self.resQueue = deque()
        self.daqQueue = deque()
        self.evQueue = deque()
        self.servQueue = deque()
        self.metaQueue = deque()
        self.errorQueue = deque()
        self.stimQueue = deque()
        self.QUEUE_MAP = {
            types.FrameCategory.CMD: self.reqQueue,
            types.FrameCategory.RESPONSE: self.resQueue,
            types.FrameCategory.EVENT: self.evQueue,
            types.FrameCategory.SERV: self.servQueue,
            types.FrameCategory.DAQ: self.daqQueue,
            types.FrameCategory.METADATA: self.metaQueue,
            types.FrameCategory.ERROR: self.errorQueue,
            types.FrameCategory.STIM: self.stimQueue,
        }

    def feed(self, frame_type: types.FrameCategory, counter: int, timestamp: int, payload: bytes) -> None:
        if frame_type not in self.filtered_out:
            queue = self.QUEUE_MAP.get(frame_type)
            if queue is not None:
                queue.append((counter, timestamp, payload))


class FrameRecorderPolicy(FrameAcquisitionPolicy):
    """Frame acquisition policy that records frames."""

    def __init__(
        self,
        file_name: str,
        filter_out: Optional[Set[types.FrameCategory]] = None,
        prealloc: int = 10,
        chunk_size: int = 1,
    ) -> None:
        super().__init__(filter_out)
        self.recorder = XcpLogFileWriter(file_name, prealloc=prealloc, chunk_size=chunk_size)

    def feed(self, frame_type: types.FrameCategory, counter: int, timestamp: int, payload: bytes) -> None:
        if frame_type not in self.filtered_out:
            self.recorder.add_frame(frame_type, counter, timestamp, payload)

    def finalize(self) -> None:
        self.recorder.finalize()


class StdoutPolicy(FrameAcquisitionPolicy):
    """Frame acquisition policy that prints frames to stdout."""

    def __init__(self, filter_out: Optional[Set[types.FrameCategory]] = None) -> None:
        super().__init__(filter_out)

    def feed(self, frame_type: types.FrameCategory, counter: int, timestamp: int, payload: bytes) -> None:
        if frame_type not in self.filtered_out:
            print(f"{frame_type.name:8} {counter:6}  {timestamp:8d} {hexDump(payload)}")


class EmptyFrameError(Exception):
    """Raised when an empty frame is received."""


def parse_header_format(header_format: str) -> tuple:
    """SxI and USB framing is configurable."""
    if header_format == "HEADER_LEN_BYTE":
        return 1, 0, 0
    elif header_format == "HEADER_LEN_CTR_BYTE":
        return 1, 1, 0
    elif header_format == "HEADER_LEN_FILL_BYTE":
        return 1, 0, 1
    elif header_format == "HEADER_LEN_WORD":
        return 2, 0, 0
    elif header_format == "HEADER_LEN_CTR_WORD":
        return 2, 2, 0
    elif header_format == "HEADER_LEN_FILL_WORD":
        return 2, 0, 2
    else:
        raise ValueError(f"Invalid header format: {header_format}")


class BaseTransport(metaclass=abc.ABCMeta):
    """Base class for transport-layers (Can, Eth, Sxi).

    Parameters
    ----------
    config: dict-like
        Parameters like bitrate.
    loglevel: ["INFO", "WARN", "DEBUG", "ERROR", "CRITICAL"]
        Controls the verbosity of log messages.

    """

    def __init__(
        self,
        config,
        framing_config: XcpFramingConfig,
        policy: Optional[FrameAcquisitionPolicy] = None,
        transport_layer_interface: Optional[Any] = None,
    ):
        self.has_user_supplied_interface: bool = transport_layer_interface is not None
        self.transport_layer_interface: Optional[Any] = transport_layer_interface
        self.parent = None
        self.framing = XcpFraming(framing_config)
        self.policy: FrameAcquisitionPolicy = policy or LegacyFrameAcquisitionPolicy()
        self.closeEvent: threading.Event = threading.Event()

        self.command_lock: threading.Lock = threading.Lock()
        self.policy_lock: threading.Lock = threading.Lock()

        self.logger = logging.getLogger("PyXCP")
        self._debug: bool = self.logger.level == 10
        if transport_layer_interface:
            self.logger.info(f"Transport - User Supplied Transport-Layer Interface: '{transport_layer_interface!s}'")
        self.counter_received: int = -1
        self.create_daq_timestamps: bool = config.create_daq_timestamps
        self.timestamp = Timestamp(TimestampType.ABSOLUTE_TS)
        self._start_datetime: CurrentDatetime = CurrentDatetime(self.timestamp.initial_value)
        self.alignment: int = config.alignment
        self.timeout: int = seconds_to_nanoseconds(config.timeout)
        self.timer_restart_event: threading.Event = threading.Event()
        self.timing: Timing = Timing()
        self.resQueue: deque = deque()
        self.listener: threading.Thread = threading.Thread(
            target=self.listen,
            args=(),
            kwargs={},
        )

        self.first_daq_timestamp: Optional[int] = None
        # self.timestamp_origin = self.timestamp.value
        # self.datetime_origin = datetime.fromtimestamp(self.timestamp_origin)
        self.pre_send_timestamp: int = self.timestamp.value
        self.post_send_timestamp: int = self.timestamp.value
        self.recv_timestamp: int = self.timestamp.value
        # Ring buffer for last PDUs to aid diagnostics on failures
        try:
            from collections import deque as _dq

            self._last_pdus = _dq(maxlen=200)
        except Exception:
            self._last_pdus = []

    def __del__(self) -> None:
        self.finish_listener()
        self.close_connection()

    def load_config(self, config) -> None:
        """Load configuration data."""
        class_name: str = self.__class__.__name__.lower()
        self.config: Any = getattr(config, class_name)

    def close(self) -> None:
        """Close the transport-layer connection and event-loop."""
        self.finish_listener()
        if self.listener.is_alive():
            self.listener.join()
        self.close_connection()

    @abc.abstractmethod
    def connect(self) -> None:
        pass

    def get(self):
        """Get an item from a deque considering a timeout condition."""
        start: int = self.timestamp.value
        while not self.resQueue:
            if self.timer_restart_event.is_set():
                start: int = self.timestamp.value
                self.timer_restart_event.clear()
            if self.timestamp.value - start > self.timeout:
                raise EmptyFrameError
            short_sleep()
        item = self.resQueue.popleft()
        return item

    @property
    def start_datetime(self) -> int:
        """datetime of program start.

        Returns
        -------
        int
        """
        return self._start_datetime

    def start_listener(self):
        if self.listener.is_alive():
            self.finish_listener()
            self.listener.join()

        # Ensure the close event is cleared before starting a new listener thread.
        if hasattr(self, "closeEvent"):
            self.closeEvent.clear()

        self.listener = threading.Thread(target=self.listen)
        self.listener.start()

    def finish_listener(self):
        if hasattr(self, "closeEvent"):
            self.closeEvent.set()

    def _request_internal(self, cmd, ignore_timeout=False, *data):
        with self.command_lock:
            frame = self._prepare_request(cmd, *data)
            self.timing.start()
            with self.policy_lock:
                self.policy.feed(types.FrameCategory.CMD, self.framing.counter_send, self.timestamp.value, frame)
            self.send(frame)
            try:
                xcpPDU = self.get()
            except EmptyFrameError:
                if not ignore_timeout:
                    MSG = f"Response timed out (timeout={self.timeout / 1_000_000_000}s)"
                    with self.policy_lock:
<<<<<<< HEAD
                        self.policy.feed(
                            types.FrameCategory.METADATA, self.framing.counter_send, self.timestamp.value, bytes(MSG, "ascii")
                        ) if self._diagnostics_enabled() else ""
=======
                        (
                            self.policy.feed(
                                types.FrameCategory.METADATA, self.framing.counter_send, self.timestamp.value, bytes(MSG, "ascii")
                            )
                            if self._diagnostics_enabled()
                            else ""
                        )
>>>>>>> 31c61481
                    self.logger.debug("XCP request timeout", extra={"event": "timeout", "command": cmd.name})
                    raise types.XcpTimeoutError(MSG) from None
                else:
                    self.timing.stop()
                    return
            self.timing.stop()
            pid = types.Response.parse(xcpPDU).type
            if pid == "ERR" and cmd.name != "SYNCH":
                with self.policy_lock:
                    self.policy.feed(types.FrameCategory.ERROR, self.counter_received, self.timestamp.value, xcpPDU[1:])
                err = types.XcpError.parse(xcpPDU[1:])
                raise types.XcpResponseError(err)
            return xcpPDU[1:]

    def request(self, cmd, *data):
        return self._request_internal(cmd, False, *data)

    def request_optional_response(self, cmd, *data):
        return self._request_internal(cmd, True, *data)

    def block_request(self, cmd, *data):
        """
        Implements packet transmission for block communication model (e.g. DOWNLOAD block mode)
        All parameters are the same as in request(), but it does not receive response.
        """

        # check response queue before each block request, so that if the slave device
        # has responded with a negative response (e.g. ACCESS_DENIED or SEQUENCE_ERROR), we can
        # process it.
        if self.resQueue:
            xcpPDU = self.resQueue.popleft()
            pid = types.Response.parse(xcpPDU).type
            if pid == "ERR" and cmd.name != "SYNCH":
                err = types.XcpError.parse(xcpPDU[1:])
                raise types.XcpResponseError(err)
        with self.command_lock:
            if isinstance(data, list):
                data = data[0]  # C++ interfacing.
            frame = self._prepare_request(cmd, *data)
            with self.policy_lock:
                self.policy.feed(
                    types.FrameCategory.CMD if int(cmd) >= 0xC0 else types.FrameCategory.STIM,
                    self.framing.counter_send,
                    self.timestamp.value,
                    frame,
                )
            self.send(frame)

    def _prepare_request(self, cmd, *data):
        """
        Prepares a request to be sent
        """
        if self._debug:
            self.logger.debug(cmd.name)
        self.parent._setService(cmd)
        frame = self.framing.prepare_request(cmd, *data)
<<<<<<< HEAD
=======
        cmd_len = cmd.bit_length() // 8  # calculate bytes needed for cmd
        cmd_bytes = cmd.to_bytes(cmd_len, "big")
        try:
            from pyxcp.cpp_ext import accel as _accel
        except Exception:
            _accel = None  # type: ignore

        # Build payload (command + data) using optional accelerator
        if _accel is not None and hasattr(_accel, "build_packet"):
            packet = _accel.build_packet(cmd_bytes, data)
        else:
            packet = bytes(flatten(cmd_bytes, data))

        header = self.HEADER.pack(len(packet), self.counter_send)
        self.counter_send = (self.counter_send + 1) & 0xFFFF

        frame = header + packet

        # Align using optional accelerator
        if _accel is not None and hasattr(_accel, "add_alignment"):
            frame = _accel.add_alignment(frame, self.alignment)
        else:
            remainder = len(frame) % self.alignment
            if remainder:
                frame += b"\0" * (self.alignment - remainder)
>>>>>>> 31c61481
        if self._debug:
            self.logger.debug(f"-> {hexDump(frame)}")
        return frame

    def block_receive(self, length_required: int) -> bytes:
        """
        Implements packet reception for block communication model
        (e.g. for XCP on CAN)

        Parameters
        ----------
        length_required: int
            number of bytes to be expected in block response packets

        Returns
        -------
        bytes
            all payload bytes received in block response packets

        Raises
        ------
        :class:`pyxcp.types.XcpTimeoutError`
        """
        block_response = b""
        start = self.timestamp.value
        while len(block_response) < length_required:
            if len(self.resQueue):
                partial_response = self.resQueue.popleft()
                block_response += partial_response[1:]
            else:
                if self.timestamp.value - start > self.timeout:
                    waited = (self.timestamp.value - start) / 1e9 if hasattr(self.timestamp, "value") else None
                    msg = f"Response timed out [block_receive]: received {len(block_response)} of {length_required} bytes"
                    if waited is not None:
                        msg += f" after {waited:.3f}s"
                    # Attach diagnostics
                    diag = self._build_diagnostics_dump() if self._diagnostics_enabled() else ""
                    self.logger.debug("XCP block_receive timeout", extra={"event": "timeout"})
                    raise types.XcpTimeoutError(msg) from None
                short_sleep()
        return block_response

    @abc.abstractmethod
    def send(self, frame):
        pass

    @abc.abstractmethod
    def close_connection(self):
        """Does the actual connection shutdown.
        Needs to be implemented by any sub-class.
        """
        pass

    @abc.abstractmethod
    def listen(self):
        pass

    def process_event_packet(self, packet):
        packet = packet[1:]
        ev_type = packet[0]
        self.logger.debug(f"EVENT-PACKET: {hexDump(packet)}")
        if ev_type == types.Event.EV_CMD_PENDING:
            self.timer_restart_event.set()

    def process_response(self, response: bytes, length: int, counter: int, recv_timestamp: int) -> None:
        # Important: determine PID first so duplicate counter handling can be applied selectively.
        pid = response[0]

        if pid >= 0xFC:
            # Do not drop RESPONSE/EVENT/SERV frames even if the transport counter repeats.
            # Some slaves may reuse the counter while DAQ traffic is active, and we must not lose
            # command responses; otherwise request() can stall until timeout.
            if self._debug:
                self.logger.debug(f"<- L{length} C{counter} {hexDump(response)}")
            self.counter_received = counter
            # Record incoming non-DAQ frames for diagnostics
            self._record_pdu(
                "in",
                (
                    types.FrameCategory.RESPONSE
                    if pid >= 0xFE
                    else types.FrameCategory.SERV if pid == 0xFC else types.FrameCategory.EVENT
                ),
                counter,
                recv_timestamp,
                response,
                length,
            )
            if pid >= 0xFE:
                self.resQueue.append(response)
                with self.policy_lock:
                    self.policy.feed(types.FrameCategory.RESPONSE, self.counter_received, self.timestamp.value, response)
                self.recv_timestamp = recv_timestamp
            elif pid == 0xFD:
                self.process_event_packet(response)
                with self.policy_lock:
                    self.policy.feed(types.FrameCategory.EVENT, self.counter_received, self.timestamp.value, response)
            elif pid == 0xFC:
                with self.policy_lock:
                    self.policy.feed(types.FrameCategory.SERV, self.counter_received, self.timestamp.value, response)
        else:
            # DAQ traffic: Some transports reuse or do not advance the counter for DAQ frames.
            # Do not drop DAQ frames on duplicate counters to avoid losing measurements.
            if counter == self.counter_received:
                self.logger.debug(f"Duplicate message counter {counter} received (DAQ) - not dropping")
                # DAQ still flowing – reset request timeout window to avoid false timeouts while
                # the slave is busy but has not yet responded to a command.
                self.timer_restart_event.set()
                # Fall through and process the frame as usual.
            self.counter_received = counter
            if self._debug:
                self.logger.debug(f"<- L{length} C{counter} ODT_Data[0:8] {hexDump(response[:8])}")
            if self.first_daq_timestamp is None:
                self.first_daq_timestamp = recv_timestamp
            if self.create_daq_timestamps:
                timestamp = recv_timestamp
            else:
                timestamp = 0
            # Record DAQ frame (only keep small prefix in payload string later)
            self._record_pdu("in", types.FrameCategory.DAQ, counter, timestamp, response, length)
            # DAQ activity indicates the slave is alive/busy; keep extending the wait window for any
            # outstanding request, similar to EV_CMD_PENDING behavior on stacks that don't emit it.
            self.timer_restart_event.set()
            with self.policy_lock:
                self.policy.feed(types.FrameCategory.DAQ, self.counter_received, timestamp, response)

    def _record_pdu(
        self,
        direction: str,
        category: types.FrameCategory,
        counter: int,
        timestamp: int,
        payload: bytes,
        length: Optional[int] = None,
    ) -> None:
        try:
            entry = {
                "dir": direction,
                "cat": category.name,
                "ctr": int(counter),
                "ts": int(timestamp),
                "len": int(length if length is not None else len(payload)),
                "data": hexDump(payload if category != types.FrameCategory.DAQ else payload[:8])[:512],
            }
            self._last_pdus.append(entry)
        except Exception:
            pass

    def _build_diagnostics_dump(self) -> str:
        import json as _json

        # transport params
        tp = {"transport": self.__class__.__name__}
        cfg = getattr(self, "config", None)
        # Extract common Eth/Can fields when available
        for key in (
            "host",
            "port",
            "protocol",
            "ipv6",
            "bind_to_address",
            "bind_to_port",
            "fd",
            "bitrate",
            "data_bitrate",
            "can_id_master",
            "can_id_slave",
        ):
            if cfg is not None and hasattr(cfg, key):
                try:
                    tp[key] = getattr(cfg, key)
                except Exception:
                    pass
        # negotiated properties
        negotiated = None
        try:
            master = getattr(self, "parent", None)
            if master is not None and hasattr(master, "slaveProperties"):
                sp = getattr(master, "slaveProperties")
                negotiated = getattr(sp, "__dict__", None) or str(sp)
        except Exception:
            negotiated = None
        # last PDUs
        general = None
        last_n = 20
        try:
            app = getattr(self.config, "parent", None)
            app = getattr(app, "parent", None)
            if app is not None and hasattr(app, "general") and hasattr(app.general, "diagnostics_last_pdus"):
                last_n = int(app.general.diagnostics_last_pdus or last_n)
                general = app.general
        except Exception:
            pass
        pdus = list(self._last_pdus)[-last_n:]
        payload = {
            "transport_params": tp,
            "last_pdus": pdus,
        }
        try:
            body = _json.dumps(payload, ensure_ascii=False, default=str, indent=2)
        except Exception:
            body = str(payload)
        # Add a small header to explain what follows
        header = "--- Diagnostics (for troubleshooting) ---"
        return f"{header}\n{body}"

    def _diagnostics_enabled(self) -> bool:
        try:
            app = getattr(self.config, "parent", None)
            app = getattr(app, "parent", None)
            if app is not None and hasattr(app, "general"):
                return bool(getattr(app.general, "diagnostics_on_failure", True))
        except Exception:
            return True
        return True

    # @abc.abstractproperty
    # @property
    # def transport_layer_interface(self) -> Any:
    #    pass

    # @transport_layer_interface.setter
    # def transport_layer_interface(self, value: Any) -> None:
    #    self._transport_layer_interface = value


def create_transport(name: str, *args, **kws) -> BaseTransport:
    """Factory function for transports.

    Returns
    -------
    :class:`BaseTransport` derived instance.
    """
    name = name.lower()
    transports = available_transports()
    if name in transports:
        transport_class: Type[BaseTransport] = transports[name]
    else:
        raise ValueError(f"{name!r} is an invalid transport -- please choose one of [{' | '.join(transports.keys())}].")
    return transport_class(*args, **kws)


def available_transports() -> Dict[str, Type[BaseTransport]]:
    """List all subclasses of :class:`BaseTransport`.

    Returns
    -------
    dict
        name: class
    """
    transports = BaseTransport.__subclasses__()
    return {t.__name__.lower(): t for t in transports}<|MERGE_RESOLUTION|>--- conflicted
+++ resolved
@@ -6,9 +6,6 @@
 from typing import Any, Dict, Optional, Set, Type
 
 import pyxcp.types as types
-<<<<<<< HEAD
-from pyxcp.cpp_ext.cpp_ext import Timestamp, TimestampType, XcpFraming, XcpFramingConfig
-=======
 from pyxcp.cpp_ext.cpp_ext import (
     ChecksumType,
     Timestamp,
@@ -17,10 +14,15 @@
     XcpFramingConfig,
     XcpTransportLayerType,
 )
->>>>>>> 31c61481
 from pyxcp.recorder import XcpLogFileWriter
 from pyxcp.timing import Timing
-from pyxcp.utils import CurrentDatetime, hexDump, seconds_to_nanoseconds, short_sleep
+from pyxcp.utils import (
+    CurrentDatetime,
+    flatten,
+    hexDump,
+    seconds_to_nanoseconds,
+    short_sleep,
+)
 
 
 class FrameAcquisitionPolicy:
@@ -281,19 +283,9 @@
                 if not ignore_timeout:
                     MSG = f"Response timed out (timeout={self.timeout / 1_000_000_000}s)"
                     with self.policy_lock:
-<<<<<<< HEAD
                         self.policy.feed(
                             types.FrameCategory.METADATA, self.framing.counter_send, self.timestamp.value, bytes(MSG, "ascii")
                         ) if self._diagnostics_enabled() else ""
-=======
-                        (
-                            self.policy.feed(
-                                types.FrameCategory.METADATA, self.framing.counter_send, self.timestamp.value, bytes(MSG, "ascii")
-                            )
-                            if self._diagnostics_enabled()
-                            else ""
-                        )
->>>>>>> 31c61481
                     self.logger.debug("XCP request timeout", extra={"event": "timeout", "command": cmd.name})
                     raise types.XcpTimeoutError(MSG) from None
                 else:
@@ -350,34 +342,6 @@
             self.logger.debug(cmd.name)
         self.parent._setService(cmd)
         frame = self.framing.prepare_request(cmd, *data)
-<<<<<<< HEAD
-=======
-        cmd_len = cmd.bit_length() // 8  # calculate bytes needed for cmd
-        cmd_bytes = cmd.to_bytes(cmd_len, "big")
-        try:
-            from pyxcp.cpp_ext import accel as _accel
-        except Exception:
-            _accel = None  # type: ignore
-
-        # Build payload (command + data) using optional accelerator
-        if _accel is not None and hasattr(_accel, "build_packet"):
-            packet = _accel.build_packet(cmd_bytes, data)
-        else:
-            packet = bytes(flatten(cmd_bytes, data))
-
-        header = self.HEADER.pack(len(packet), self.counter_send)
-        self.counter_send = (self.counter_send + 1) & 0xFFFF
-
-        frame = header + packet
-
-        # Align using optional accelerator
-        if _accel is not None and hasattr(_accel, "add_alignment"):
-            frame = _accel.add_alignment(frame, self.alignment)
-        else:
-            remainder = len(frame) % self.alignment
-            if remainder:
-                frame += b"\0" * (self.alignment - remainder)
->>>>>>> 31c61481
         if self._debug:
             self.logger.debug(f"-> {hexDump(frame)}")
         return frame
